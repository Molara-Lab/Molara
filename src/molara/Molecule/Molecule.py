--- conflicted
+++ resolved
@@ -56,9 +56,6 @@
         for _i, atom in enumerate(self.atoms):
             atom.position -= center
         self.drawer.set_atoms(self.atoms)
-<<<<<<< HEAD
-        self.drawer.set_sphere_model_matrices()
-=======
         self.drawer.set_sphere_model_matrices()
         self.drawer.set_cylinder_model_matrices()
 
@@ -108,5 +105,4 @@
             atomic_numbers.append(element_symbol_to_atomic_number(atom_info[-1]))
         coordinates.append([float(coord) * 0.529177249 for coord in atom_info[:3]])
 
-    return Molecule(atomic_numbers, coordinates)
->>>>>>> a7254f84
+    return Molecule(atomic_numbers, coordinates)