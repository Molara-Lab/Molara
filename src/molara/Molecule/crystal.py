--- conflicted
+++ resolved
@@ -8,13 +8,8 @@
 import numpy as np
 from scipy import constants
 
-from molara.Molecule.atom import elements
-
-<<<<<<< HEAD
-from .atom import element_symbol_to_atomic_number
-from .molecule import *
-=======
->>>>>>> d815aff0
+from molara.Molecule.atom import element_symbol_to_atomic_number, elements
+
 from .structure import Structure
 
 if TYPE_CHECKING:
