from __future__ import annotations

import re
from typing import TYPE_CHECKING

import numpy as np

from .atom import element_symbol_to_atomic_number
from .molecule import *

if TYPE_CHECKING:
    from collections.abc import Sequence
    from typing import Annotated

    from numpy.typing import ArrayLike


class Crystal(Molecule):
    """Creates a crystal supercell based on given particle positions in unit cell and lattice basis vectors.
    Particle positions are given in terms of the basis vectors:
    E.g. the position (0.5, 0.5, 0.) is always the center of a unit cell wall, regardless of the crystal system.

    :param atomic_numbers: contains the atomic numbers of the particles specified for the unit cell.
    :type atomic_numbers: numpy.array of int
    :param coordinates: Nx3 matrix of particle coordinates in the unit cell, in terms of the basis vectors.
    :type coordinates: numpy.ndarray of numpy.float64
    :param basis_vectors: 3x3 matrix of the lattice basis vectors.
    :type basis_vectors: numpy.ndarray of numpy.float64
    :param supercell_dimensions: side lengths of the supercell in terms of the cell constants
    :type supercell_dimensions: numpy.array of int
    """

    def __init__(
        self,
        atomic_numbers: Sequence[int],
        coordinates: Sequence[Sequence[float]],
        basis_vectors: Sequence[Sequence[float]] | ArrayLike,
    ) -> None:
        self.atomic_numbers_unitcell = atomic_numbers
        self.coordinates_unitcell = coordinates
        self.basis_vectors = basis_vectors
        self.make_supercell([1, 1, 1])

    def make_supercell(self, supercell_dimensions: Annotated[Sequence, 3]) -> None:
        self.supercell_dimensions = supercell_dimensions
        steps_a = np.arange(supercell_dimensions[0] + 1)
        steps_b = np.arange(supercell_dimensions[1] + 1)
        steps_c = np.arange(supercell_dimensions[2] + 1)
        steps_a.shape = (*steps_a.shape, 1, 1)
        steps_b.shape = (1, *steps_b.shape, 1)
        steps_c.shape = (1, 1, *steps_c.shape)
        translations_a = 1.0 * steps_a + 0.0 * steps_b + 0.0 * steps_c
        translations_b = 0.0 * steps_a + 1.0 * steps_b + 0.0 * steps_c
        translations_c = 0.0 * steps_a + 0.0 * steps_b + 1.0 * steps_c
        translation_vectors = np.array([translations_a.flatten(), translations_b.flatten(), translations_c.flatten()]).T

        num_unit_cells = translation_vectors.shape[0]
        self.fractional_coordinates_supercell = np.empty((0, 3), float)
        self.atomic_numbers_supercell = np.empty(0, int)
        for atomic_number_i, position_i in zip(self.atomic_numbers_unitcell, self.coordinates_unitcell):
            self.atomic_numbers_supercell = np.append(self.atomic_numbers_supercell, [atomic_number_i] * num_unit_cells)
            self.fractional_coordinates_supercell = np.append(
                self.fractional_coordinates_supercell,
                position_i + translation_vectors,
                axis=0,
            )

        # remove positions outside of the supercell box
        ids_remove_a = np.where(self.fractional_coordinates_supercell[:, 0] > supercell_dimensions[0])
        ids_remove_b = np.where(self.fractional_coordinates_supercell[:, 1] > supercell_dimensions[1])
        ids_remove_c = np.where(self.fractional_coordinates_supercell[:, 2] > supercell_dimensions[2])
        ids_remove = np.unique(np.concatenate((ids_remove_a, ids_remove_b, ids_remove_c)))
        self.fractional_coordinates_supercell = np.delete(self.fractional_coordinates_supercell, ids_remove, axis=0)
        self.atomic_numbers_supercell = np.delete(self.atomic_numbers_supercell, ids_remove)

        # transform fractional to cartesian coordinates and instantiate atoms in super().__init__
        self.cartesian_coordinates_supercell = np.dot(self.fractional_coordinates_supercell, self.basis_vectors)
        super().__init__(self.atomic_numbers_supercell, self.cartesian_coordinates_supercell)

    @staticmethod
    def fractional_to_cartesian_coords(fractional_coords, basis_vectors):
        return np.dot(fractional_coords, basis_vectors)

    @classmethod
    def from_poscar(cls: type[Crystal], file_path: str) -> Crystal:
        with open(file_path) as file:
            lines = file.readlines()
<<<<<<< HEAD
        if not len(lines) >= 9:
            return False
=======
        header_length = 9
        if not len(lines) >= header_length:
            msg = "Error: faulty formatting of the POSCAR file."
            raise ValueError(msg)
>>>>>>> 4029d033
        scale_, latvec_a_, latvec_b_, latvec_c_ = lines[1:5]
        species_, numbers_ = lines[5].strip(), lines[6]
        mode, positions_ = lines[7].strip(), lines[8:]
        try:
            scale = float(scale_)
            latvec_a = np.fromstring(latvec_a_, sep=" ").tolist()
            latvec_b = np.fromstring(latvec_b_, sep=" ").tolist()
            latvec_c = np.fromstring(latvec_c_, sep=" ").tolist()
            species = re.split(r"\s+", species_)
            numbers = np.fromstring(numbers_, sep=" ", dtype=int)
            positions = [np.fromstring(pos, sep=" ").tolist() for pos in positions_]
            basis_vectors = [latvec_a, latvec_b, latvec_c]
        except ValueError as err:
            msg = "Error: faulty formatting of the POSCAR file."
            raise ValueError(msg) from err
        if len(numbers) != len(species) or len(positions) != len(species):
            msg = "Error: faulty formatting of the POSCAR file."
            raise ValueError(msg)
        if mode.lower() != "direct":
<<<<<<< HEAD
            return False, "Currently, Molara can only process direct mode in POSCAR files."
        positions_cartesian = Crystal.fractional_to_cartesian_coords(positions, scale*basis_vectors)
        atomic_numbers = np.array([element_symbol_to_atomic_number(symb) for symb in species], dtype=int)
        return cls(atomic_numbers, positions_cartesian, basis_vectors)
=======
            msg = "Currently, Molara can only process direct mode in POSCAR files."
            raise NotImplementedError(msg)
        atomic_numbers = [element_symbol_to_atomic_number(symb) for symb in species]
        return cls(atomic_numbers, positions, [scale * np.array(bv, dtype=float) for bv in basis_vectors])

    def copy(self) -> Crystal:
        # supercell dimensions not included yet!
        return Crystal(self.atomic_numbers_unitcell, self.coordinates_unitcell, self.basis_vectors)

    """ overloading operators """

    def __mul__(self, supercell_dimensions: Sequence[int]) -> Crystal:
        """
        current implementation: multiply Crystal by a sequence of three integers [M, N, K]
        to create MxNxK supercell
        """
        crystal_copy = self.copy()
        crystal_copy.make_supercell(supercell_dimensions)
        return crystal_copy

    def __rmul__(self, supercell_dimensions: Sequence[int]) -> Crystal:
        return self.__mul__(supercell_dimensions)
>>>>>>> 4029d033
<|MERGE_RESOLUTION|>--- conflicted
+++ resolved
@@ -78,22 +78,17 @@
         super().__init__(self.atomic_numbers_supercell, self.cartesian_coordinates_supercell)
 
     @staticmethod
-    def fractional_to_cartesian_coords(fractional_coords, basis_vectors):
+    def fractional_to_cartesian_coords(fractional_coords: ArrayLike, basis_vectors: ArrayLike) -> np.ndarray:
         return np.dot(fractional_coords, basis_vectors)
 
     @classmethod
     def from_poscar(cls: type[Crystal], file_path: str) -> Crystal:
         with open(file_path) as file:
             lines = file.readlines()
-<<<<<<< HEAD
-        if not len(lines) >= 9:
-            return False
-=======
         header_length = 9
         if not len(lines) >= header_length:
             msg = "Error: faulty formatting of the POSCAR file."
             raise ValueError(msg)
->>>>>>> 4029d033
         scale_, latvec_a_, latvec_b_, latvec_c_ = lines[1:5]
         species_, numbers_ = lines[5].strip(), lines[6]
         mode, positions_ = lines[7].strip(), lines[8:]
@@ -113,16 +108,11 @@
             msg = "Error: faulty formatting of the POSCAR file."
             raise ValueError(msg)
         if mode.lower() != "direct":
-<<<<<<< HEAD
-            return False, "Currently, Molara can only process direct mode in POSCAR files."
-        positions_cartesian = Crystal.fractional_to_cartesian_coords(positions, scale*basis_vectors)
+            msg = "Currently, Molara can only process direct mode in POSCAR files."
+            raise NotImplementedError(msg)
+        positions_cartesian = Crystal.fractional_to_cartesian_coords(positions, scale * basis_vectors)
         atomic_numbers = np.array([element_symbol_to_atomic_number(symb) for symb in species], dtype=int)
         return cls(atomic_numbers, positions_cartesian, basis_vectors)
-=======
-            msg = "Currently, Molara can only process direct mode in POSCAR files."
-            raise NotImplementedError(msg)
-        atomic_numbers = [element_symbol_to_atomic_number(symb) for symb in species]
-        return cls(atomic_numbers, positions, [scale * np.array(bv, dtype=float) for bv in basis_vectors])
 
     def copy(self) -> Crystal:
         # supercell dimensions not included yet!
@@ -140,5 +130,4 @@
         return crystal_copy
 
     def __rmul__(self, supercell_dimensions: Sequence[int]) -> Crystal:
-        return self.__mul__(supercell_dimensions)
->>>>>>> 4029d033
+        return self.__mul__(supercell_dimensions)