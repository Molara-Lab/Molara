--- conflicted
+++ resolved
@@ -54,15 +54,11 @@
         self.coords_unitcell = self._fold_coords_into_unitcell(coords)
         self.fractional_coords_unitcell = self.fractional_to_cartesian_coords(self.coords_unitcell, basis_vectors)
         self.basis_vectors = basis_vectors
-<<<<<<< HEAD
-        self.make_supercell([2, 3, 4])
         self.energy = 0.0  # TD: implement energy calculation
-=======
         # if supercell_dims is None:
         #     supercell_dims = [1, 1, 1]
         #     SupercellDialog.get_supercell_dims(supercell_dims)
         self.make_supercell(supercell_dims)
->>>>>>> 807e9edd
 
     def _fold_coords_into_unitcell(
         self,
@@ -229,7 +225,6 @@
                 raise (ValueError)
         return extra_atomic_nums, extra_fractional_coords
 
-<<<<<<< HEAD
     @classmethod
     def from_poscar(cls: type[Crystal], file_path: str) -> Crystal:
         """Creates a Crystal object from a POSCAR file."""
@@ -295,8 +290,6 @@
             atoms.get_cell(),
         )
 
-=======
->>>>>>> 807e9edd
     def copy(self) -> Crystal:
         """Returns a copy of the Crystal object."""
         return Crystal(
