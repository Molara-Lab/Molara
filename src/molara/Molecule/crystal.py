--- conflicted
+++ resolved
@@ -219,11 +219,6 @@
         if mode.lower() != "direct":
             msg = "Currently, Molara can only process direct mode in POSCAR files."
             raise NotImplementedError(msg)
-<<<<<<< HEAD
-        atomic_nums = [element_symbol_to_atomic_number(symb) for symb in species]
-        return cls(
-            atomic_nums,
-=======
         atomic_numbers = [element_symbol_to_atomic_number(symb) for symb in species]
 
         atomic_numbers_extended = []
@@ -232,7 +227,6 @@
 
         return cls(
             atomic_numbers_extended,
->>>>>>> 3b6ce096
             positions,
             [scale * np.array(bv, dtype=float) for bv in basis_vectors],
         )
