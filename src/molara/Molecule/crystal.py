"""This module contains the Crystal class, which is a subclass of Molecule."""

from __future__ import annotations

import re
from typing import TYPE_CHECKING

import numpy as np

from .atom import element_symbol_to_atomic_number
from .molecule import *

if TYPE_CHECKING:
    from collections.abc import Sequence
    from typing import Annotated

    from numpy.typing import ArrayLike


class Crystal(Molecule):
    """Creates a crystal supercell based on given particle positions in unit cell and lattice basis vectors.

    Particle positions are given in terms of the basis vectors:
    E.g. the position (0.5, 0.5, 0.) is always the center of a unit cell wall, regardless of the crystal system.

    :param atomic_numbers: contains the atomic numbers of the particles specified for the unit cell.
    :type atomic_numbers: numpy.array of int
    :param coordinates: Nx3 matrix of particle coordinates in the unit cell, in terms of the basis vectors.
    :type coordinates: numpy.ndarray of numpy.float64
    :param basis_vectors: 3x3 matrix of the lattice basis vectors.
    :type basis_vectors: numpy.ndarray of numpy.float64
    :param supercell_dimensions: side lengths of the supercell in terms of the cell constants
    :type supercell_dimensions: numpy.array of int
    """

    def __init__(
        self,
        atomic_numbers: Sequence[int],
        coordinates: Sequence[Sequence[float]],
        basis_vectors: Sequence[Sequence[float]] | ArrayLike,
    ) -> None:
        """Creates a crystal supercell based on given particle positions in unit cell and lattice basis vectors."""
        self.atomic_numbers_unitcell = atomic_numbers
        self.coordinates_unitcell = coordinates
        self.basis_vectors = basis_vectors
        self.make_supercell([1, 1, 1])

    def make_supercell(self, supercell_dimensions: Annotated[Sequence, 3]) -> None:
        """Creates a supercell of the crystal."""
        self.supercell_dimensions = supercell_dimensions
        steps_a = np.arange(supercell_dimensions[0] + 1)
        steps_b = np.arange(supercell_dimensions[1] + 1)
        steps_c = np.arange(supercell_dimensions[2] + 1)
        steps_a.shape = (*steps_a.shape, 1, 1)
        steps_b.shape = (1, *steps_b.shape, 1)
        steps_c.shape = (1, 1, *steps_c.shape)
        translations_a = 1.0 * steps_a + 0.0 * steps_b + 0.0 * steps_c
        translations_b = 0.0 * steps_a + 1.0 * steps_b + 0.0 * steps_c
        translations_c = 0.0 * steps_a + 0.0 * steps_b + 1.0 * steps_c
        translation_vectors = np.array(
            [
                translations_a.flatten(),
                translations_b.flatten(),
                translations_c.flatten(),
            ],
        ).T

        num_unit_cells = translation_vectors.shape[0]
        self.fractional_coordinates_supercell = np.empty((0, 3), float)
        self.atomic_numbers_supercell = np.empty(0, int)
        for atomic_number_i, position_i in zip(
            self.atomic_numbers_unitcell,
            self.coordinates_unitcell,
        ):
            self.atomic_numbers_supercell = np.append(
                self.atomic_numbers_supercell,
                [atomic_number_i] * num_unit_cells,
            )
            self.fractional_coordinates_supercell = np.append(
                self.fractional_coordinates_supercell,
                position_i + translation_vectors,
                axis=0,
            )

        # remove positions outside of the supercell box
        ids_remove_a = np.where(
            self.fractional_coordinates_supercell[:, 0] > supercell_dimensions[0],
        )
        ids_remove_b = np.where(
            self.fractional_coordinates_supercell[:, 1] > supercell_dimensions[1],
        )
        ids_remove_c = np.where(
            self.fractional_coordinates_supercell[:, 2] > supercell_dimensions[2],
        )
        ids_remove = np.unique(
            np.concatenate((ids_remove_a, ids_remove_b, ids_remove_c)),
        )
        self.fractional_coordinates_supercell = np.delete(
            self.fractional_coordinates_supercell,
            ids_remove,
            axis=0,
        )
        self.atomic_numbers_supercell = np.delete(
            self.atomic_numbers_supercell,
            ids_remove,
        )

        # transform fractional to cartesian coordinates and instantiate atoms in super().__init__
        self.cartesian_coordinates_supercell = np.dot(
            self.fractional_coordinates_supercell,
            self.basis_vectors,
        )
        super().__init__(
            self.atomic_numbers_supercell,
            self.cartesian_coordinates_supercell,
        )

    @staticmethod
    def fractional_to_cartesian_coords(fractional_coords: ArrayLike, basis_vectors: ArrayLike) -> np.ndarray:
        return np.dot(fractional_coords, basis_vectors)

    @classmethod
    def from_poscar(cls: type[Crystal], file_path: str) -> Crystal:
        """Creates a Crystal object from a POSCAR file."""
        with open(file_path) as file:
            lines = file.readlines()
        header_length = 9
        if not len(lines) >= header_length:
            msg = "Error: faulty formatting of the POSCAR file."
            raise ValueError(msg)
        scale_, latvec_a_, latvec_b_, latvec_c_ = lines[1:5]
        species_, numbers_ = lines[5].strip(), lines[6]
        mode, positions_ = lines[7].strip(), lines[8:]
        try:
            scale = float(scale_)
            latvec_a = np.fromstring(latvec_a_, sep=" ").tolist()
            latvec_b = np.fromstring(latvec_b_, sep=" ").tolist()
            latvec_c = np.fromstring(latvec_c_, sep=" ").tolist()
            species = re.split(r"\s+", species_)
            numbers = np.fromstring(numbers_, sep=" ", dtype=int)
            positions = np.array([np.fromstring(pos, sep=" ").tolist() for pos in positions_])
            basis_vectors = np.array([latvec_a, latvec_b, latvec_c])
        except ValueError as err:
            msg = "Error: faulty formatting of the POSCAR file."
            raise ValueError(msg) from err
        if len(numbers) != len(species) or len(positions) != len(species):
            msg = "Error: faulty formatting of the POSCAR file."
            raise ValueError(msg)
        if mode.lower() != "direct":
            msg = "Currently, Molara can only process direct mode in POSCAR files."
            raise NotImplementedError(msg)
<<<<<<< HEAD
        positions_cartesian = Crystal.fractional_to_cartesian_coords(positions, basis_vectors)
        atomic_numbers = np.array([element_symbol_to_atomic_number(symb) for symb in species], dtype=int)
        return cls(atomic_numbers, positions_cartesian, scale*basis_vectors)
=======
        atomic_numbers = [element_symbol_to_atomic_number(symb) for symb in species]
        return cls(
            atomic_numbers,
            positions,
            [scale * np.array(bv, dtype=float) for bv in basis_vectors],
        )
>>>>>>> da019029

    def copy(self) -> Crystal:
        """Returns a copy of the Crystal object."""
        # supercell dimensions not included yet!
        return Crystal(
            self.atomic_numbers_unitcell,
            self.coordinates_unitcell,
            self.basis_vectors,
        )

    """ overloading operators """

    def __mul__(self, supercell_dimensions: Sequence[int]) -> Crystal:
        """Multiply Crystal by a sequence.

        Current implementation: multiply Crystal by a sequence of three integers [M, N, K]
        to create MxNxK supercell
        """
        crystal_copy = self.copy()
        crystal_copy.make_supercell(supercell_dimensions)
        return crystal_copy

    def __rmul__(self, supercell_dimensions: Sequence[int]) -> Crystal:
        """Multiply Crystal by a sequence."""
        return self.__mul__(supercell_dimensions)<|MERGE_RESOLUTION|>--- conflicted
+++ resolved
@@ -25,7 +25,8 @@
 
     :param atomic_numbers: contains the atomic numbers of the particles specified for the unit cell.
     :type atomic_numbers: numpy.array of int
-    :param coordinates: Nx3 matrix of particle coordinates in the unit cell, in terms of the basis vectors.
+    :param coordinates: Nx3 matrix of particle (fractional) coordinates in the unit cell,
+        i.e., coordinates in terms of the basis vectors.
     :type coordinates: numpy.ndarray of numpy.float64
     :param basis_vectors: 3x3 matrix of the lattice basis vectors.
     :type basis_vectors: numpy.ndarray of numpy.float64
@@ -106,7 +107,7 @@
         )
 
         # transform fractional to cartesian coordinates and instantiate atoms in super().__init__
-        self.cartesian_coordinates_supercell = np.dot(
+        self.cartesian_coordinates_supercell = Crystal.fractional_to_cartesian_coords(
             self.fractional_coordinates_supercell,
             self.basis_vectors,
         )
@@ -117,6 +118,11 @@
 
     @staticmethod
     def fractional_to_cartesian_coords(fractional_coords: ArrayLike, basis_vectors: ArrayLike) -> np.ndarray:
+        """Transform fractional coordinates (coordinates in terms of basis vectors) to cartesian coordinates.
+
+        :param fractional_coords: fractional coordinates of the atoms
+        :param basis_vectors: basis vectors of the crystal lattice
+        """
         return np.dot(fractional_coords, basis_vectors)
 
     @classmethod
@@ -149,18 +155,12 @@
         if mode.lower() != "direct":
             msg = "Currently, Molara can only process direct mode in POSCAR files."
             raise NotImplementedError(msg)
-<<<<<<< HEAD
-        positions_cartesian = Crystal.fractional_to_cartesian_coords(positions, basis_vectors)
-        atomic_numbers = np.array([element_symbol_to_atomic_number(symb) for symb in species], dtype=int)
-        return cls(atomic_numbers, positions_cartesian, scale*basis_vectors)
-=======
         atomic_numbers = [element_symbol_to_atomic_number(symb) for symb in species]
         return cls(
             atomic_numbers,
-            positions,
+            positions.tolist(),
             [scale * np.array(bv, dtype=float) for bv in basis_vectors],
         )
->>>>>>> da019029
 
     def copy(self) -> Crystal:
         """Returns a copy of the Crystal object."""
