--- conflicted
+++ resolved
@@ -2,11 +2,8 @@
 
 from __future__ import annotations
 
-<<<<<<< HEAD
 from typing import TYPE_CHECKING
 
-=======
->>>>>>> cb961dd8
 import numpy as np
 
 from molara.Molecule.mos import Mos
