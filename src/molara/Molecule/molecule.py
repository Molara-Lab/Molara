"""This module contains the Molecule class."""

from __future__ import annotations

from typing import TYPE_CHECKING, Optional

import numpy as np

<<<<<<< HEAD
from molara.Molecule.atom import Atom, element_symbol_to_atomic_number
# from molara.Molecule.drawer import Drawer
from molara.Molecule.geometry import Geometry
=======
from molara.Molecule.atom import Atom
from molara.Molecule.basisset import Basisset
from molara.Molecule.drawer import Drawer
from molara.Molecule.mos import Mos
>>>>>>> cc86943b

if TYPE_CHECKING:
    from numpy.typing import ArrayLike


class Molecule(Geometry):
    """Creates a new Molecule object."""

    def __init__(  # noqa: PLR0913
        self,
        atomic_numbers: np.ndarray,
        coordinates: np.ndarray,
        header: str | None = None,
        dummy: bool = False,
        draw_bonds: bool = True,
    ) -> None:
        """Creates a new Molecule object.

        params:
        atomic_numbers:np.ndarray: atomic numbers of a atoms
        coordinates:np.ndarray: coordinates of the molecule
        header:str: header from the imported file
        dummy: bool: a dummy object.
        """
        if dummy:
            self.dummy = True
<<<<<<< HEAD
=======
        self.atomic_numbers = np.array(atomic_numbers)
        self.atoms = []
        self.basisset = Basisset()
        self.mos = Mos()
        self.vdw_rads: list[np.float32] = []
        self.subdivisions = 20
        self.unique_atomic_numbers: list[int] = []
        for i, atomic_number in enumerate(atomic_numbers):
            atom = Atom(atomic_number, coordinates[i])
            self.atoms.append(atom)
            if atomic_number not in self.unique_atomic_numbers:
                self.unique_atomic_numbers.append(atomic_number)
>>>>>>> cc86943b

        super().__init__()
        self.subdivisions = 20
        self.gen_energy_information(header)

    def gen_energy_information(self, string: str | None) -> None:
        """Reads the energy from the second line."""
        self.energy = 0.0

        if isinstance(string, str):
            split_string = string.split()

            if "energy:" in split_string:
                index_e = split_string.index("energy:")

                if index_e + 1 < len(split_string):
                    self.energy = float(
                        string.split()[split_string.index("energy:") + 1],
                    )<|MERGE_RESOLUTION|>--- conflicted
+++ resolved
@@ -6,16 +6,11 @@
 
 import numpy as np
 
-<<<<<<< HEAD
-from molara.Molecule.atom import Atom, element_symbol_to_atomic_number
-# from molara.Molecule.drawer import Drawer
-from molara.Molecule.geometry import Geometry
-=======
 from molara.Molecule.atom import Atom
 from molara.Molecule.basisset import Basisset
 from molara.Molecule.drawer import Drawer
 from molara.Molecule.mos import Mos
->>>>>>> cc86943b
+from molara.Molecule.geometry import Geometry
 
 if TYPE_CHECKING:
     from numpy.typing import ArrayLike
@@ -42,23 +37,11 @@
         """
         if dummy:
             self.dummy = True
-<<<<<<< HEAD
-=======
         self.atomic_numbers = np.array(atomic_numbers)
         self.atoms = []
         self.basisset = Basisset()
         self.mos = Mos()
         self.vdw_rads: list[np.float32] = []
-        self.subdivisions = 20
-        self.unique_atomic_numbers: list[int] = []
-        for i, atomic_number in enumerate(atomic_numbers):
-            atom = Atom(atomic_number, coordinates[i])
-            self.atoms.append(atom)
-            if atomic_number not in self.unique_atomic_numbers:
-                self.unique_atomic_numbers.append(atomic_number)
->>>>>>> cc86943b
-
-        super().__init__()
         self.subdivisions = 20
         self.gen_energy_information(header)
 
