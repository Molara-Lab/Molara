--- conflicted
+++ resolved
@@ -14,7 +14,6 @@
 
 
 class Molecule:
-<<<<<<< HEAD
     """Creates a new Molecule object."""
 
     def __init__(
@@ -32,12 +31,7 @@
         header:str: header from the imported file
         dummy: bool: a dummy object.
         """
-=======
-    """Creates a Molecule object."""
 
-    def __init__(self, atomic_numbers: np.ndarray, coordinates: np.ndarray, dummy: bool = False) -> None:
-        """Creates a Molecule object."""
->>>>>>> ada15583
         if dummy:
             self.dummy = True
         self.atomic_numbers = np.array(atomic_numbers)
@@ -103,54 +97,9 @@
         self.drawer.set_sphere_model_matrices()
         self.drawer.set_cylinder_model_matrices()
 
-<<<<<<< HEAD
     def gen_energy_information(self, string: str | None) -> None:
         """Reads the energy from the second line."""
         if isinstance(string, str):
             self.energy = float(string.split()[1])
-=======
-
-def read_xyz(file_path: str) -> Molecule:
-    """Imports an xyz file."""
-    with open(file_path) as file:
-        lines = file.readlines()
-
-        num_atoms = int(lines[0])
-        atomic_numbers = []
-        coordinates = []
-
-        for line in lines[2 : 2 + num_atoms]:
-            atom_info = line.split()
-            if atom_info[0].isnumeric():
-                atomic_numbers.append(int(atom_info[0]))
-            else:
-                atomic_numbers.append(element_symbol_to_atomic_number(atom_info[0]))
-            coordinates.append([float(coord) for coord in atom_info[1:4]])
-
-    file.close()
-
-    return Molecule(np.array(atomic_numbers), np.array(coordinates))
-
-
-def read_coord(file_path: str) -> Molecule:
-    """Imports a coord file.
-
-    Returns:
-        Molecule: Molecule object.
-    """
-    with open(file_path) as file:
-        lines = file.readlines()  # To skip first row
-
-    atomic_numbers = []
-    coordinates = []
-
-    for line in lines[1:]:
-        if "$" in line:
-            break
-
-        atom_info = line.split()
-        if atom_info[-1].isnumeric():
-            atomic_numbers.append(int(atom_info[-1]))
->>>>>>> ada15583
         else:
             self.energy = 0.0