from __future__ import annotations

<<<<<<< HEAD
import contextlib
from typing import Optional
=======
from typing import TYPE_CHECKING
>>>>>>> 4029d033

import numpy as np

from molara.Molecule.atom import Atom, element_symbol_to_atomic_number
from molara.Molecule.drawer import Drawer

if TYPE_CHECKING:
    from numpy.typing import ArrayLike


class Molecule:
<<<<<<< HEAD
    def __init__(self, atomic_numbers: npt.ArrayLike, coordinates: npt.ArrayLike, header: str | None = None):
=======
    def __init__(self, atomic_numbers: np.ndarray, coordinates: np.ndarray, dummy: bool = False) -> None:
        if dummy:
            self.dummy = True
>>>>>>> 4029d033
        self.atomic_numbers = np.array(atomic_numbers)
        self.atoms = []
        self.vdw_rads: list[np.float32] = []
        self.subdivisions = 20
        self.unique_atomic_numbers: list[int] = []
        for i, atomic_number in enumerate(atomic_numbers):
            atom = Atom(atomic_number, coordinates[i])
            self.atoms.append(atom)
            if atomic_number not in self.unique_atomic_numbers:
                self.unique_atomic_numbers.append(atomic_number)

        self.bonded_pairs = self.calculate_bonds()
        self.drawer = Drawer(self.atoms, self.bonded_pairs)

<<<<<<< HEAD
        if type(header) == str:
            self.gen_energy_information(header)

    def calculate_bonds(self):
=======
    def calculate_bonds(self) -> np.ndarray:
>>>>>>> 4029d033
        bonded_pairs = []

        vdw_radii = np.array([atom.vdw_radius for atom in self.atoms])
        coordinates = np.array([atom.position for atom in self.atoms])

        for i in range(len(self.atoms)):
            atom1_coord = coordinates[i]
            atom1_radius = vdw_radii[i]

            distances = np.linalg.norm(coordinates - atom1_coord, axis=1)
            mean_radii = (vdw_radii + atom1_radius) / 1.75

            bonded_indices = np.where(distances <= mean_radii)[0]
            bonded_pairs.extend([(i, j) for j in bonded_indices if j > i])

        if bonded_pairs:
            return np.array(bonded_pairs)

        return np.array([[-1, -1]], dtype=np.int_)

    def add_atom(self, atomic_number: int, coordinate: ArrayLike) -> None:
        atom = Atom(atomic_number, coordinate)
        self.atoms.append(atom)
        self.bonded_pairs = self.calculate_bonds()

    def remove_atom(self, index: int) -> None:
        self.atoms.pop(index)
        self.bonded_pairs = self.calculate_bonds()

    def center_coordinates(self) -> None:
        coordinates = np.array([atom.position for atom in self.atoms])
        center = np.average(coordinates, weights=[atom.atomic_mass for atom in self.atoms], axis=0)
        for _i, atom in enumerate(self.atoms):
            atom.position -= center
        self.drawer.set_atoms(self.atoms)
        self.drawer.set_sphere_model_matrices()
        self.drawer.set_cylinder_model_matrices()

<<<<<<< HEAD
    def gen_energy_information(self, string: str):
        """
        Reads the energy from the second line
        """
        try:
            self.energy = float(string.split()[1])
        except:
            self.energy = 0.0
=======

def read_xyz(file_path: str) -> Molecule:
    with open(file_path) as file:
        lines = file.readlines()

        num_atoms = int(lines[0])
        atomic_numbers = []
        coordinates = []

        for line in lines[2 : 2 + num_atoms]:
            atom_info = line.split()
            if atom_info[0].isnumeric():
                atomic_numbers.append(int(atom_info[0]))
            else:
                atomic_numbers.append(element_symbol_to_atomic_number(atom_info[0]))
            coordinates.append([float(coord) for coord in atom_info[1:4]])

    file.close()

    return Molecule(np.array(atomic_numbers), np.array(coordinates))


def read_coord(file_path: str) -> Molecule:
    """Imports a coord file
    Returns the Molecule.
    """
    with open(file_path) as file:
        lines = file.readlines()  # To skip first row

    atomic_numbers = []
    coordinates = []

    for line in lines[1:]:
        if "$" in line:
            break

        atom_info = line.split()
        if atom_info[-1].isnumeric():
            atomic_numbers.append(int(atom_info[-1]))
        else:
            atom_info[-1] = atom_info[-1].capitalize()
            atomic_numbers.append(element_symbol_to_atomic_number(atom_info[-1]))
        coordinates.append([float(coord) * 0.529177249 for coord in atom_info[:3]])

    return Molecule(np.array(atomic_numbers), np.array(coordinates))
>>>>>>> 4029d033
<|MERGE_RESOLUTION|>--- conflicted
+++ resolved
@@ -1,11 +1,6 @@
 from __future__ import annotations
 
-<<<<<<< HEAD
-import contextlib
-from typing import Optional
-=======
 from typing import TYPE_CHECKING
->>>>>>> 4029d033
 
 import numpy as np
 
@@ -17,13 +12,9 @@
 
 
 class Molecule:
-<<<<<<< HEAD
-    def __init__(self, atomic_numbers: npt.ArrayLike, coordinates: npt.ArrayLike, header: str | None = None):
-=======
-    def __init__(self, atomic_numbers: np.ndarray, coordinates: np.ndarray, dummy: bool = False) -> None:
+    def __init__(self, atomic_numbers: np.ndarray, coordinates: np.ndarray, header:str=None, dummy: bool = False) -> None:
         if dummy:
             self.dummy = True
->>>>>>> 4029d033
         self.atomic_numbers = np.array(atomic_numbers)
         self.atoms = []
         self.vdw_rads: list[np.float32] = []
@@ -38,14 +29,10 @@
         self.bonded_pairs = self.calculate_bonds()
         self.drawer = Drawer(self.atoms, self.bonded_pairs)
 
-<<<<<<< HEAD
-        if type(header) == str:
+        if isinstance(header,str):
             self.gen_energy_information(header)
 
-    def calculate_bonds(self):
-=======
     def calculate_bonds(self) -> np.ndarray:
->>>>>>> 4029d033
         bonded_pairs = []
 
         vdw_radii = np.array([atom.vdw_radius for atom in self.atoms])
@@ -84,7 +71,6 @@
         self.drawer.set_sphere_model_matrices()
         self.drawer.set_cylinder_model_matrices()
 
-<<<<<<< HEAD
     def gen_energy_information(self, string: str):
         """
         Reads the energy from the second line
@@ -92,51 +78,4 @@
         try:
             self.energy = float(string.split()[1])
         except:
-            self.energy = 0.0
-=======
-
-def read_xyz(file_path: str) -> Molecule:
-    with open(file_path) as file:
-        lines = file.readlines()
-
-        num_atoms = int(lines[0])
-        atomic_numbers = []
-        coordinates = []
-
-        for line in lines[2 : 2 + num_atoms]:
-            atom_info = line.split()
-            if atom_info[0].isnumeric():
-                atomic_numbers.append(int(atom_info[0]))
-            else:
-                atomic_numbers.append(element_symbol_to_atomic_number(atom_info[0]))
-            coordinates.append([float(coord) for coord in atom_info[1:4]])
-
-    file.close()
-
-    return Molecule(np.array(atomic_numbers), np.array(coordinates))
-
-
-def read_coord(file_path: str) -> Molecule:
-    """Imports a coord file
-    Returns the Molecule.
-    """
-    with open(file_path) as file:
-        lines = file.readlines()  # To skip first row
-
-    atomic_numbers = []
-    coordinates = []
-
-    for line in lines[1:]:
-        if "$" in line:
-            break
-
-        atom_info = line.split()
-        if atom_info[-1].isnumeric():
-            atomic_numbers.append(int(atom_info[-1]))
-        else:
-            atom_info[-1] = atom_info[-1].capitalize()
-            atomic_numbers.append(element_symbol_to_atomic_number(atom_info[-1]))
-        coordinates.append([float(coord) * 0.529177249 for coord in atom_info[:3]])
-
-    return Molecule(np.array(atomic_numbers), np.array(coordinates))
->>>>>>> 4029d033
+            self.energy = 0.0