--- conflicted
+++ resolved
@@ -110,15 +110,12 @@
         self.molar_mass += atom.atomic_mass
 
     def remove_atom(self, index: int) -> None:
-<<<<<<< HEAD
-        """Removes an atom from the structure."""
-        self.n_at -= 1
-=======
         """Removes an atom from the structure.
 
         :param index: list index of the atom that shall be removed
         """
->>>>>>> 757486f6
+        self.n_at -= 1
+
         self.molar_mass -= self.atoms[index].atomic_mass
 
         self.atoms.pop(index)
