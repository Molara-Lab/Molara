--- conflicted
+++ resolved
@@ -47,21 +47,6 @@
             if self.unique_cylinders[atom.atomic_number].model_matrices is None:
                 self.unique_cylinders[atom.atomic_number] = Cylinders(atom.cpk_color, self.subdivisions_cylinder)
         for bond in self.bonds:
-<<<<<<< HEAD
-            model_matrices = calculate_bond_cylinders_model_matrix(self.atoms[bond[0]], self.atoms[bond[1]])
-            if self.unique_cylinders[self.atoms[bond[0]].atomic_number].model_matrices is None:
-                self.unique_cylinders[self.atoms[bond[0]].atomic_number].model_matrices = model_matrices[0]
-            else:
-                self.unique_cylinders[self.atoms[bond[0]].atomic_number].model_matrices = np.concatenate(
-                    (self.unique_cylinders[self.atoms[bond[0]].atomic_number].model_matrices, model_matrices[0]),
-                )
-            if self.unique_cylinders[self.atoms[bond[1]].atomic_number].model_matrices is None:
-                self.unique_cylinders[self.atoms[bond[1]].atomic_number].model_matrices = model_matrices[1]
-            else:
-                self.unique_cylinders[self.atoms[bond[1]].atomic_number].model_matrices = np.concatenate(
-                    (self.unique_cylinders[self.atoms[bond[1]].atomic_number].model_matrices, model_matrices[1]),
-                )
-=======
             if bond[0] != -1:
                 model_matrices = calculate_bond_cylinders_model_matrix(self.atoms[bond[0]], self.atoms[bond[1]])
                 if self.unique_cylinders[self.atoms[bond[0]].atomic_number].model_matrices is None:
@@ -76,7 +61,6 @@
                     self.unique_cylinders[self.atoms[bond[1]].atomic_number].model_matrices = np.concatenate(
                         (self.unique_cylinders[self.atoms[bond[1]].atomic_number].model_matrices, model_matrices[1])
                     )
->>>>>>> 970cd805
 
     def set_sphere_model_matrices(self) -> None:
         """Sets the model matrices for the spheres.
