"""Contains the rendering function for the opengl widget."""

# mypy: disable-error-code="name-defined"
from __future__ import annotations

from typing import TYPE_CHECKING

import ctypes
import numpy as np
from OpenGL.GL import (
    GL_ARRAY_BUFFER,
    GL_COLOR_BUFFER_BIT,
    GL_DEPTH_BUFFER_BIT,
    GL_ELEMENT_ARRAY_BUFFER,
    GL_FALSE,
    GL_TRIANGLES,
    GL_UNSIGNED_INT,
    GL_TRIANGLE_STRIP,
    GLuint,
    glEnable,
    GL_VERTEX_PROGRAM_POINT_SIZE,

    glBindBuffer,
    glGenVertexArrays,
    glGenBuffers,
    glBufferData,
    glEnableVertexAttribArray,
    glVertexAttribPointer,
    GL_STATIC_DRAW,
    GL_FLOAT,
    GL_POINTS,
    glViewport,
    GL_LINES,
    GL_TRIANGLES,
    glBindVertexArray,
    glClear,
    glDeleteBuffers,
    glDeleteVertexArrays,
    glDrawElementsInstanced,
    glGetUniformLocation,
    glUniform3fv,
    glDrawArrays,
    glUseProgram,
    glUniformMatrix4fv,
)

from molara.Rendering.buffers import setup_vao
from molara.Rendering.cylinder import Cylinder, calculate_cylinder_model_matrix
from molara.Rendering.sphere import Sphere, calculate_sphere_model_matrix

if TYPE_CHECKING:
    from numpy import floating

    from molara.Rendering.camera import Camera

__copyright__ = "Copyright 2024, Molara"


class Renderer:
    """Contains the rendering function for the opengl widget."""

    def __init__(self) -> None:
        """Create a Renderer object."""
        self.atoms_vao: dict = {"vao": 0, "n_atoms": 0, "n_vertices": 0, "buffers": []}
        self.bonds_vao: dict = {"vao": 0, "n_bonds": 0, "n_vertices": 0, "buffers": []}
        self.spheres: list[dict] = []
        self.cylinders: list[dict] = []
        self.shaders: list[GLuint] = [0]

<<<<<<< HEAD
    def set_shader(self, shader: GLuint) -> None:
        """Set the shader program for the opengl widget.
=======
    def set_shaders(self, shaders: list[GLuint]) -> None:
        """Sets the shader program for the opengl widget.
>>>>>>> c01469ef

        :param shader: The shader program of the opengl widget.
        :type shader: pyopengl program
        """
        self.shaders = shaders

    def draw_cylinders(  # noqa: PLR0913
        self,
        positions: np.ndarray,
        directions: np.ndarray,
        radii: np.ndarray,
        lengths: np.ndarray,
        colors: np.ndarray,
        subdivisions: int,
    ) -> int:
        """Draws one or multiple cylinders.

        If only one cylinder is drawn, the positions, directions, radii, lengths and colors are given as np.ndarray
        containing only one array, for instance: positions = np.array([[0, 0, 0]]). If multiple cylinders are drawn,
        the positions, directions, radii, lengths and colors are given as np.ndarray containing multiple arrays, for
        instance: positions = np.array([[0, 0, 0], [1, 1, 1]]).

        :param positions: Positions of the cylinders.
        :type positions: numpy.array of numpy.float32
        :param directions: Directions of the cylinders.
        :type directions: numpy.array of numpy.float32
        :param radii: Radii of the cylinders.
        :type radii: numpy.array of numpy.float32
        :param lengths: Lengths of the cylinders.
        :type lengths: numpy.array of numpy.float32
        :param colors: Colors of the cylinders.
        :type colors: numpy.array of numpy.float32
        :param subdivisions: Number of subdivisions of the cylinder.
        :type subdivisions: int
        :return: Returns the index of the cylinder in the list of cylinders.
        """
        n_instances = len(positions)
        cylinder_mesh = Cylinder(subdivisions)

        model_matrices = np.array([])

        for i in range(n_instances):
            model_matrix = calculate_cylinder_model_matrix(
                np.array(positions[i], dtype=np.float32),
                float(radii[i]),
                float(lengths[i]),
                np.array(directions[i], dtype=np.float32),
            )
            model_matrices = model_matrix if i == 0 else np.concatenate((model_matrices, model_matrix))

        cylinder = {
            "vao": 0,
            "n_instances": n_instances,
            "n_vertices": len(cylinder_mesh.vertices),
            "buffers": [],
        }
        cylinder["vao"], cylinder["buffers"] = setup_vao(
            cylinder_mesh.vertices,
            cylinder_mesh.indices,
            model_matrices,
            colors,
        )

        # get index of new cylinder instances in list
        i_cylinder = -1

        if len(self.cylinders) == 0:
            i_cylinder = 0
            self.cylinders.append(cylinder)
            return i_cylinder

        for i, check_cylinder in enumerate(self.cylinders):
            if check_cylinder["vao"] == 0:
                i_cylinder = i
                self.cylinders[i_cylinder] = cylinder
                break

        if i_cylinder == -1:
            i_cylinder = len(self.cylinders)
            self.cylinders.append(cylinder)

        return i_cylinder

    def draw_cylinders_from_to(
        self,
        positions: np.ndarray,
        radii: np.ndarray,
        colors: np.ndarray,
        subdivisions: int,
    ) -> int:
        """Draws one or multiple cylinders.

        :param positions: Positions [[start, end], [start, end], ...] of the cylinders.
        :param radii: Radii of the cylinders.
        :param colors: Colors of the cylinders.
        :param subdivisions: Number of subdivisions of the cylinder.
        :return: Returns the index of the cylinder in the list of cylinders.
        """
        _directions: list[list[floating]] = []
        _lengths: list[floating] = []
        _positions_middle: list[list[list[floating]]] = []
        for pos12 in positions:
            pos1, pos2 = pos12
            _directions.append((pos2 - pos1).tolist())
            _lengths.append(np.linalg.norm(pos2 - pos1))
            _positions_middle.append((0.5 * (pos1 + pos2)).tolist())
        positions_middle = np.array(_positions_middle)
        lengths = np.array(_lengths)
        directions = np.array(_directions) / lengths[:, None]
        return self.draw_cylinders(positions_middle, -directions, radii, lengths, colors, subdivisions)

    def draw_spheres(
        self,
        positions: np.ndarray,
        radii: np.ndarray,
        colors: np.ndarray,
        subdivisions: int,
    ) -> int:
        """Draws one or multiple spheres.

        If only one sphere is drawn, the positions, radii and colors are given
        as np.ndarray containing only one array, for instance: positions = np.array([[0, 0, 0]]). If multiple
        spheres are drawn, the positions, radii and colors are given as np.ndarray containing multiple arrays, for
        instance: positions = np.array([[0, 0, 0], [1, 1, 1]]).

        :param positions: Positions of the spheres.
        :type positions: numpy.array of numpy.float32
        :param radii: Radii of the spheres.
        :type radii: numpy.array of numpy.float32
        :param colors: Colors of the spheres.
        :type colors: numpy.array of numpy.float32
        :param subdivisions: Number of subdivisions of the sphere.
        :type subdivisions: int
        :return: Returns the index of the sphere in the list of spheres.
        """
        n_instances = len(positions)
        sphere_mesh = Sphere(subdivisions)
        if n_instances == 1:
            model_matrices = calculate_sphere_model_matrix(positions[0], radii[0])
        else:
            for i in range(n_instances):
                model_matrix = calculate_sphere_model_matrix(positions[i], radii[i])
                model_matrices = model_matrix if i == 0 else np.concatenate((model_matrices, model_matrix))

        sphere = {
            "vao": 0,
            "n_instances": n_instances,
            "n_vertices": len(sphere_mesh.vertices),
            "buffers": [],
        }
        sphere["vao"], sphere["buffers"] = setup_vao(
            sphere_mesh.vertices,
            sphere_mesh.indices,
            model_matrices,
            colors,
        )

        # get index of new sphere instances in list
        i_sphere = -1
        if len(self.spheres) != 0:
            for i, check_sphere in enumerate(self.spheres):
                if check_sphere["vao"] == 0:
                    i_sphere = i
                    self.spheres[i_sphere] = sphere
            if i_sphere == -1:
                i_sphere = len(self.spheres)
                self.spheres.append(sphere)
        else:
            i_sphere = 0
            self.spheres.append(sphere)
        return i_sphere

    def remove_cylinder(self, i_cylinder: int) -> None:
        """Remove a cylinder from the list of cylinders.

        :param i_cylinder: Index of the cylinder to remove.
        :type i_cylinder: int
        :return:
        """
        if i_cylinder >= len(self.cylinders):
            return

        cylinder = self.cylinders[i_cylinder]
        if cylinder["vao"] != 0:
            glBindBuffer(GL_ARRAY_BUFFER, 0)
            glBindBuffer(GL_ELEMENT_ARRAY_BUFFER, 0)
            for buffer in cylinder["buffers"]:
                glDeleteBuffers(1, [buffer])
            glDeleteVertexArrays(1, [cylinder["vao"]])
        self.cylinders[i_cylinder] = {
            "vao": 0,
            "n_instances": 0,
            "n_vertices": 0,
            "buffers": [],
        }

    def remove_sphere(self, i_sphere: int) -> None:
        """Remove a sphere from the list of spheres.

        :param i_sphere: Index of the sphere to remove.
        :type i_sphere: int
        :return:
        """
        if i_sphere < len(self.spheres):
            sphere = self.spheres[i_sphere]
            if sphere["vao"] != 0:
                glBindBuffer(GL_ARRAY_BUFFER, 0)
                glBindBuffer(GL_ELEMENT_ARRAY_BUFFER, 0)
                for buffer in sphere["buffers"]:
                    glDeleteBuffers(1, [buffer])
                glDeleteVertexArrays(1, [sphere["vao"]])
            self.spheres[i_sphere] = {
                "vao": 0,
                "n_instances": 0,
                "n_vertices": 0,
                "buffers": [],
            }

    def update_atoms_vao(
        self,
        vertices: np.ndarray,
        indices: np.ndarray,
        model_matrices: np.ndarray,
        colors: np.ndarray,
    ) -> None:
        """Update the vertex attribute object for the atoms.

        :param vertices: Vertices in the following order x,y,z,nx,ny,nz,..., where xyz are the cartesian coordinates.
        :type vertices: numpy.array of numpy.float32
        :param indices: Gives the connectivity of the vertices.
        :type indices: numpy.array of numpy.uint32
        :param model_matrices: Each matrix gives the transformation from object space to world.
        :type model_matrices: numpy.array of numpy.float32
        :param colors: Colors of the atoms.
        :type colors: numpy.array of numpy.float32
        :return:
        """
        if self.atoms_vao["vao"] != 0:
            glBindBuffer(GL_ARRAY_BUFFER, 0)
            glBindBuffer(GL_ELEMENT_ARRAY_BUFFER, 0)
            for buffer in self.atoms_vao["buffers"]:
                glDeleteBuffers(1, buffer)
            glDeleteVertexArrays(1, self.atoms_vao["vao"])
        self.atoms_vao["vao"], self.atoms_vao["buffers"] = setup_vao(
            vertices,
            indices,
            model_matrices,
            colors,
        )
        self.atoms_vao["n_atoms"] = len(model_matrices)
        self.atoms_vao["n_vertices"] = len(vertices)

    def update_bonds_vao(
        self,
        vertices: np.ndarray,
        indices: np.ndarray,
        model_matrices: np.ndarray,
        colors: np.ndarray,
    ) -> None:
        """Update the vertex attribute object for the bonds.

        :param vertices: Vertices in the following order x,y,z,nx,ny,nz,..., where xyz are the cartesian coordinates.
        :type vertices: numpy.array of numpy.float32
        :param indices: Gives the connectivity of the vertices.
        :type indices: numpy.array of numpy.uint32
        :param model_matrices: Each matrix gives the transformation from object space to world.
        :type model_matrices: numpy.array of numpy.float32
        :param colors: Colors of the bonds.
        :type colors: numpy.array of numpy.float32
        :return:
        """
        if self.bonds_vao["vao"] != 0:
            glBindBuffer(GL_ARRAY_BUFFER, 0)
            glBindBuffer(GL_ELEMENT_ARRAY_BUFFER, 0)
            for buffer in self.bonds_vao["buffers"]:
                glDeleteBuffers(1, buffer)
            glDeleteVertexArrays(1, self.bonds_vao["vao"])
        self.bonds_vao["vao"], self.bonds_vao["buffers"] = setup_vao(
            vertices,
            indices,
            model_matrices,
            colors,
        )
        self.bonds_vao["n_bonds"] = len(model_matrices)
        self.bonds_vao["n_vertices"] = len(vertices)

    def draw_scene(
        self,
        camera: Camera,
        bonds: bool,
    ) -> None:
        """Draws the scene.

        :param camera: Camera object.
        :type camera: Camera
        :param bonds: If True, bonds are drawn.
        :type bonds: bool
        :return:
        """
        glUseProgram(self.shaders[0])
        light_direction_loc = glGetUniformLocation(self.shaders[0], "light_direction")
        proj_loc = glGetUniformLocation(self.shaders[0], "projection")
        camera_loc = glGetUniformLocation(self.shaders[0], "camera_position")
        view_loc = glGetUniformLocation(self.shaders[0], "view")

        light_direction = -camera.position - camera.up_vector * camera.distance_from_target * 0.5
        glUniform3fv(light_direction_loc, 1, light_direction)
        glUniform3fv(camera_loc, 1, camera.position)
        glUniformMatrix4fv(proj_loc, 1, GL_FALSE, camera.projection_matrix)
        glUniformMatrix4fv(view_loc, 1, GL_FALSE, camera.view_matrix)

        glClear(GL_COLOR_BUFFER_BIT | GL_DEPTH_BUFFER_BIT)

        # Draw atoms
        if self.atoms_vao["vao"] != 0:
            glBindVertexArray(self.atoms_vao["vao"])
            glDrawElementsInstanced(
                GL_TRIANGLES,
                self.atoms_vao["n_vertices"],
                GL_UNSIGNED_INT,
                None,
                self.atoms_vao["n_atoms"],
            )

        # Draw bonds
        if self.bonds_vao["vao"] != 0 and bonds:
            glBindVertexArray(self.bonds_vao["vao"])
            glDrawElementsInstanced(
                GL_TRIANGLES,
                self.bonds_vao["n_vertices"],
                GL_UNSIGNED_INT,
                None,
                self.bonds_vao["n_bonds"],
            )

        # Draw spheres
        for sphere in self.spheres:
            if sphere["vao"] != 0:
                glBindVertexArray(sphere["vao"])
                glDrawElementsInstanced(
                    GL_TRIANGLES,
                    sphere["n_vertices"],
                    GL_UNSIGNED_INT,
                    None,
                    sphere["n_instances"],
                )

        # Draw cylinders
        for cylinder in self.cylinders:
            if cylinder["vao"] != 0:
                glBindVertexArray(cylinder["vao"])
                glDrawElementsInstanced(
                    GL_TRIANGLES,
                    cylinder["n_vertices"],
                    GL_UNSIGNED_INT,
                    None,
                    cylinder["n_instances"],
                )
        glBindVertexArray(0)

    def draw_lines(self) -> None:
        """Draws the lines."""
        glEnable(GL_VERTEX_PROGRAM_POINT_SIZE)
        glUseProgram(self.shaders[1])
        # allocate a VertexArray
        vao = glGenVertexArrays(1)
        # now bind a vertex array object for our verts
        glBindVertexArray(vao)
        #  a simple triangle not a numpy array would be good here but can use other methods too
        vert = np.array([
            -0.5, -0.5,
             0.5, -0.5,
             0.5,  0.5,
            -0.5,  0.5
        ], dtype='float32')
        #  now we are going to bind this to our vbo

        vboID = glGenBuffers(1)
        #  now bind this to the VBO buffer
        glBindBuffer(GL_ARRAY_BUFFER, vboID)
        #  allocate the buffer data
        glBufferData(GL_ARRAY_BUFFER, vert, GL_STATIC_DRAW)
        #  now fix this to the attribute buffer 0
        glVertexAttribPointer(0, 2, GL_FLOAT, GL_FALSE, 0, None)
        #  enable and bind this attribute (will be inPosition in the shader)
        glEnableVertexAttribArray(0)

        glBindVertexArray(0)

        glBindVertexArray(vao)
        glDrawArrays(GL_POINTS, 0, 4)
        glBindVertexArray(0)<|MERGE_RESOLUTION|>--- conflicted
+++ resolved
@@ -67,13 +67,8 @@
         self.cylinders: list[dict] = []
         self.shaders: list[GLuint] = [0]
 
-<<<<<<< HEAD
     def set_shader(self, shader: GLuint) -> None:
         """Set the shader program for the opengl widget.
-=======
-    def set_shaders(self, shaders: list[GLuint]) -> None:
-        """Sets the shader program for the opengl widget.
->>>>>>> c01469ef
 
         :param shader: The shader program of the opengl widget.
         :type shader: pyopengl program
