"""Contains the rendering function for the opengl widget."""

# mypy: disable-error-code="name-defined"
from __future__ import annotations

from typing import TYPE_CHECKING

import numpy as np
from OpenGL.GL import (
    GL_ARRAY_BUFFER,
    GL_COLOR_BUFFER_BIT,
    GL_DEPTH_BUFFER_BIT,
    GL_ELEMENT_ARRAY_BUFFER,
    GL_FALSE,
    GL_TRIANGLES,
    GL_UNSIGNED_INT,
    GLuint,
    glBindBuffer,
    glBindVertexArray,
    glClear,
    glDeleteBuffers,
    glDeleteVertexArrays,
    glDrawElementsInstanced,
    glGetUniformLocation,
    glUniform3fv,
    glUniformMatrix4fv,
)

from molara.Rendering.buffers import setup_vao
from molara.Rendering.cylinder import Cylinder, calculate_cylinder_model_matrix
from molara.Rendering.sphere import Sphere, calculate_sphere_model_matrix

if TYPE_CHECKING:
    from numpy import floating

    from molara.Rendering.camera import Camera

__copyright__ = "Copyright 2024, Molara"


class Renderer:
    """Contains the rendering function for the opengl widget."""

    def __init__(self) -> None:
        """Creates a Renderer object."""
        self.atoms_vao: dict = {"vao": 0, "n_atoms": 0, "n_vertices": 0, "buffers": []}
        self.bonds_vao: dict = {"vao": 0, "n_bonds": 0, "n_vertices": 0, "buffers": []}
        self.spheres: list[dict] = []
        self.cylinders: list[dict] = []
        self.shader: GLuint = 0

    def set_shader(self, shader: GLuint) -> None:
        """Sets the shader program for the opengl widget.

        :param shader: The shader program of the opengl widget.
        :type shader: pyopengl program
        """
        self.shader = shader

    def draw_cylinders(  # noqa: PLR0913
        self,
        positions: np.ndarray,
        directions: np.ndarray,
        radii: np.ndarray,
        lengths: np.ndarray,
        colors: np.ndarray,
        subdivisions: int,
    ) -> int:
        """Draws one or multiple cylinders.

        If only one cylinder is drawn, the positions, directions, radii, lengths and colors are given as np.ndarray
        containing only one array, for instance: positions = np.array([[0, 0, 0]]). If multiple cylinders are drawn,
        the positions, directions, radii, lengths and colors are given as np.ndarray containing multiple arrays, for
        instance: positions = np.array([[0, 0, 0], [1, 1, 1]]).

        :param positions: Positions of the cylinders.
        :type positions: numpy.array of numpy.float32
        :param directions: Directions of the cylinders.
        :type directions: numpy.array of numpy.float32
        :param radii: Radii of the cylinders.
        :type radii: numpy.array of numpy.float32
        :param lengths: Lengths of the cylinders.
        :type lengths: numpy.array of numpy.float32
        :param colors: Colors of the cylinders.
        :type colors: numpy.array of numpy.float32
        :param subdivisions: Number of subdivisions of the cylinder.
        :type subdivisions: int
        :return: Returns the index of the cylinder in the list of cylinders.
        """
        n_instances = len(positions)
        cylinder_mesh = Cylinder(subdivisions)

        model_matrices = np.array([])

        for i in range(n_instances):
            model_matrix = calculate_cylinder_model_matrix(
                np.array(positions[i], dtype=np.float64),
                float(radii[i]),
                float(lengths[i]),
                np.array(directions[i], dtype=np.float64),
            )
<<<<<<< HEAD
        else:
            for i in range(n_instances):
                model_matrix = calculate_cylinder_model_matrix(
                    positions[i],
                    radii[i],
                    lengths[i],
                    directions[i],
                )
                model_matrices = model_matrix if i == 0 else np.concatenate((model_matrices, model_matrix))
=======
            model_matrices = model_matrix if i == 0 else np.concatenate((model_matrices, model_matrix))
>>>>>>> cd05cb41

        cylinder = {
            "vao": 0,
            "n_instances": n_instances,
            "n_vertices": len(cylinder_mesh.vertices),
            "buffers": [],
        }
        cylinder["vao"], cylinder["buffers"] = setup_vao(
            cylinder_mesh.vertices,
            cylinder_mesh.indices,
            model_matrices,
            colors,
        )

        # get index of new cylinder instances in list
        i_cylinder = -1

        if len(self.cylinders) == 0:
            i_cylinder = 0
            self.cylinders.append(cylinder)
            return i_cylinder

        for i, check_cylinder in enumerate(self.cylinders):
            if check_cylinder["vao"] == 0:
                i_cylinder = i
                self.cylinders[i_cylinder] = cylinder
                break

        if i_cylinder == -1:
            i_cylinder = len(self.cylinders)
            self.cylinders.append(cylinder)

        return i_cylinder

    def draw_cylinders_from_to(
        self,
        positions: np.ndarray,
        radii: np.ndarray,
        colors: np.ndarray,
        subdivisions: int,
    ) -> int:
        """Draws one or multiple cylinders.

        :param positions: Positions [[start, end], [start, end], ...] of the cylinders.
        :param radii: Radii of the cylinders.
        :param colors: Colors of the cylinders.
        :param subdivisions: Number of subdivisions of the cylinder.
        :return: Returns the index of the cylinder in the list of cylinders.
        """
        _directions: list[list[floating]] = []
        _lengths: list[floating] = []
        _positions_middle: list[list[list[floating]]] = []
        for pos12 in positions:
            pos1, pos2 = pos12
            _directions.append((pos2 - pos1).tolist())
            _lengths.append(np.linalg.norm(pos2 - pos1))
            _positions_middle.append((0.5 * (pos1 + pos2)).tolist())
        positions_middle = np.array(_positions_middle)
        lengths = np.array(_lengths)
        directions = np.array(_directions) / lengths[:, None]
        return self.draw_cylinders(positions_middle, -directions, radii, lengths, colors, subdivisions)

    def draw_spheres(
        self,
        positions: np.ndarray,
        radii: np.ndarray,
        colors: np.ndarray,
        subdivisions: int,
    ) -> int:
        """Draws one or multiple spheres.

        If only one sphere is drawn, the positions, radii and colors are given
        as np.ndarray containing only one array, for instance: positions = np.array([[0, 0, 0]]). If multiple
        spheres are drawn, the positions, radii and colors are given as np.ndarray containing multiple arrays, for
        instance: positions = np.array([[0, 0, 0], [1, 1, 1]]).

        :param positions: Positions of the spheres.
        :type positions: numpy.array of numpy.float32
        :param radii: Radii of the spheres.
        :type radii: numpy.array of numpy.float32
        :param colors: Colors of the spheres.
        :type colors: numpy.array of numpy.float32
        :param subdivisions: Number of subdivisions of the sphere.
        :type subdivisions: int
        :return: Returns the index of the sphere in the list of spheres.
        """
        n_instances = len(positions)
        sphere_mesh = Sphere(subdivisions)
        if n_instances == 1:
            model_matrices = calculate_sphere_model_matrix(positions[0], radii[0])
        else:
            for i in range(n_instances):
                model_matrix = calculate_sphere_model_matrix(positions[i], radii[i])
                model_matrices = model_matrix if i == 0 else np.concatenate((model_matrices, model_matrix))

        sphere = {
            "vao": 0,
            "n_instances": n_instances,
            "n_vertices": len(sphere_mesh.vertices),
            "buffers": [],
        }
        sphere["vao"], sphere["buffers"] = setup_vao(
            sphere_mesh.vertices,
            sphere_mesh.indices,
            model_matrices,
            colors,
        )

        # get index of new sphere instances in list
        i_sphere = -1
        if len(self.spheres) != 0:
            for i, check_sphere in enumerate(self.spheres):
                if check_sphere["vao"] == 0:
                    i_sphere = i
                    self.spheres[i_sphere] = sphere
            if i_sphere == -1:
                i_sphere = len(self.spheres)
                self.spheres.append(sphere)
        else:
            i_sphere = 0
            self.spheres.append(sphere)
        return i_sphere

    def remove_cylinder(self, i_cylinder: int) -> None:
        """Removes a cylinder from the list of cylinders.

        :param i_cylinder: Index of the cylinder to remove.
        :type i_cylinder: int
        :return:
        """
        if i_cylinder >= len(self.cylinders):
            return

        cylinder = self.cylinders[i_cylinder]
        if cylinder["vao"] != 0:
            glBindBuffer(GL_ARRAY_BUFFER, 0)
            glBindBuffer(GL_ELEMENT_ARRAY_BUFFER, 0)
            for buffer in cylinder["buffers"]:
                glDeleteBuffers(1, [buffer])
            glDeleteVertexArrays(1, [cylinder["vao"]])
        self.cylinders[i_cylinder] = {
            "vao": 0,
            "n_instances": 0,
            "n_vertices": 0,
            "buffers": [],
        }

    def remove_sphere(self, i_sphere: int) -> None:
        """Removes a sphere from the list of spheres.

        :param i_sphere: Index of the sphere to remove.
        :type i_sphere: int
        :return:
        """
        if i_sphere < len(self.spheres):
            sphere = self.spheres[i_sphere]
            if sphere["vao"] != 0:
                glBindBuffer(GL_ARRAY_BUFFER, 0)
                glBindBuffer(GL_ELEMENT_ARRAY_BUFFER, 0)
                for buffer in sphere["buffers"]:
                    glDeleteBuffers(1, [buffer])
                glDeleteVertexArrays(1, [sphere["vao"]])
            self.spheres[i_sphere] = {
                "vao": 0,
                "n_instances": 0,
                "n_vertices": 0,
                "buffers": [],
            }

    def update_atoms_vao(
        self,
        vertices: np.ndarray,
        indices: np.ndarray,
        model_matrices: np.ndarray,
        colors: np.ndarray,
    ) -> None:
        """Updates the vertex attribute object for the atoms.

        :param vertices: Vertices in the following order x,y,z,nx,ny,nz,..., where xyz are the cartesian coordinates.
        :type vertices: numpy.array of numpy.float32
        :param indices: Gives the connectivity of the vertices.
        :type indices: numpy.array of numpy.uint32
        :param model_matrices: Each matrix gives the transformation from object space to world.
        :type model_matrices: numpy.array of numpy.float32
        :param colors: Colors of the atoms.
        :type colors: numpy.array of numpy.float32
        :return:
        """
        if self.atoms_vao["vao"] != 0:
            glBindBuffer(GL_ARRAY_BUFFER, 0)
            glBindBuffer(GL_ELEMENT_ARRAY_BUFFER, 0)
            for buffer in self.atoms_vao["buffers"]:
                glDeleteBuffers(1, buffer)
            glDeleteVertexArrays(1, self.atoms_vao["vao"])
        self.atoms_vao["vao"], self.atoms_vao["buffers"] = setup_vao(
            vertices,
            indices,
            model_matrices,
            colors,
        )
        self.atoms_vao["n_atoms"] = len(model_matrices)
        self.atoms_vao["n_vertices"] = len(vertices)

    def update_bonds_vao(
        self,
        vertices: np.ndarray,
        indices: np.ndarray,
        model_matrices: np.ndarray,
        colors: np.ndarray,
    ) -> None:
        """Updates the vertex attribute object for the bonds.

        :param vertices: Vertices in the following order x,y,z,nx,ny,nz,..., where xyz are the cartesian coordinates.
        :type vertices: numpy.array of numpy.float32
        :param indices: Gives the connectivity of the vertices.
        :type indices: numpy.array of numpy.uint32
        :param model_matrices: Each matrix gives the transformation from object space to world.
        :type model_matrices: numpy.array of numpy.float32
        :param colors: Colors of the bonds.
        :type colors: numpy.array of numpy.float32
        :return:
        """
        if self.bonds_vao["vao"] != 0:
            glBindBuffer(GL_ARRAY_BUFFER, 0)
            glBindBuffer(GL_ELEMENT_ARRAY_BUFFER, 0)
            for buffer in self.bonds_vao["buffers"]:
                glDeleteBuffers(1, buffer)
            glDeleteVertexArrays(1, self.bonds_vao["vao"])
        self.bonds_vao["vao"], self.bonds_vao["buffers"] = setup_vao(
            vertices,
            indices,
            model_matrices,
            colors,
        )
        self.bonds_vao["n_bonds"] = len(model_matrices)
        self.bonds_vao["n_vertices"] = len(vertices)

    def draw_scene(
        self,
        camera: Camera,
        bonds: bool,
    ) -> None:
        """Draws the scene.

        :param camera: Camera object.
        :type camera: Camera
        :param bonds: If True, bonds are drawn.
        :type bonds: bool
        :return:
        """
        light_direction_loc = glGetUniformLocation(self.shader, "light_direction")
        proj_loc = glGetUniformLocation(self.shader, "projection")
        camera_loc = glGetUniformLocation(self.shader, "camera_position")
        view_loc = glGetUniformLocation(self.shader, "view")

        light_direction = -camera.position - camera.up_vector * camera.distance_from_target * 0.5
        glUniform3fv(light_direction_loc, 1, light_direction)
        glUniform3fv(camera_loc, 1, camera.position)
        glUniformMatrix4fv(proj_loc, 1, GL_FALSE, camera.projection_matrix)
        glUniformMatrix4fv(view_loc, 1, GL_FALSE, camera.view_matrix)

        glClear(GL_COLOR_BUFFER_BIT | GL_DEPTH_BUFFER_BIT)

        # Draw atoms
        if self.atoms_vao["vao"] != 0:
            glBindVertexArray(self.atoms_vao["vao"])
            glDrawElementsInstanced(
                GL_TRIANGLES,
                self.atoms_vao["n_vertices"],
                GL_UNSIGNED_INT,
                None,
                self.atoms_vao["n_atoms"],
            )

        # Draw bonds
        if self.bonds_vao["vao"] != 0 and bonds:
            glBindVertexArray(self.bonds_vao["vao"])
            glDrawElementsInstanced(
                GL_TRIANGLES,
                self.bonds_vao["n_vertices"],
                GL_UNSIGNED_INT,
                None,
                self.bonds_vao["n_bonds"],
            )

        # Draw spheres
        for sphere in self.spheres:
            if sphere["vao"] != 0:
                glBindVertexArray(sphere["vao"])
                glDrawElementsInstanced(
                    GL_TRIANGLES,
                    sphere["n_vertices"],
                    GL_UNSIGNED_INT,
                    None,
                    sphere["n_instances"],
                )

        # Draw cylinders
        for cylinder in self.cylinders:
            if cylinder["vao"] != 0:
                glBindVertexArray(cylinder["vao"])
                glDrawElementsInstanced(
                    GL_TRIANGLES,
                    cylinder["n_vertices"],
                    GL_UNSIGNED_INT,
                    None,
                    cylinder["n_instances"],
                )
        glBindVertexArray(0)<|MERGE_RESOLUTION|>--- conflicted
+++ resolved
@@ -99,7 +99,6 @@
                 float(lengths[i]),
                 np.array(directions[i], dtype=np.float64),
             )
-<<<<<<< HEAD
         else:
             for i in range(n_instances):
                 model_matrix = calculate_cylinder_model_matrix(
@@ -109,9 +108,6 @@
                     directions[i],
                 )
                 model_matrices = model_matrix if i == 0 else np.concatenate((model_matrices, model_matrix))
-=======
-            model_matrices = model_matrix if i == 0 else np.concatenate((model_matrices, model_matrix))
->>>>>>> cd05cb41
 
         cylinder = {
             "vao": 0,
