--- conflicted
+++ resolved
@@ -105,18 +105,10 @@
     """
     cdef npc.ndarray[float, ndim=1] rotation_axis = np.empty(3, dtype=np.float32)
     cdef float rotation_angle, x, y, z, c, s, t
-<<<<<<< HEAD
-    cdef npc.ndarray[double, ndim=2] rotation_scale_matrix
-    cdef npc.ndarray[double, ndim=2] scale_matrix
-    cdef npc.ndarray[double, ndim=2] rotation_matrix
-    cdef npc.ndarray[double, ndim=2] translation_matrix
-=======
-    cdef int i, j
     cdef npc.ndarray[float, ndim=2] rotation_scale_matrix
     cdef npc.ndarray[float, ndim=2] scale_matrix
     cdef npc.ndarray[float, ndim=2] rotation_matrix
     cdef npc.ndarray[float, ndim=2] translation_matrix
->>>>>>> cd671e41
     cdef float[3] y_axis = np.array([0, 1, 0], dtype=np.float32)
     cdef float direction_norm = norm_float(direction)
     direction = direction / direction_norm
