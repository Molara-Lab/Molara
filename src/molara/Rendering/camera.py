--- conflicted
+++ resolved
@@ -13,11 +13,7 @@
     """Creates a Camera object."""
 
     def __init__(self, width: float, height: float) -> None:
-<<<<<<< HEAD
-        """Creates a Camera object.
-=======
         """Create a Camera object.
->>>>>>> 284aea86
 
         :param width: Width of the opengl widget.
         :param height: Height of the opengl widget.
@@ -57,11 +53,7 @@
         self.projection_matrix_inv = pyrr.matrix44.inverse(self.projection_matrix)
 
     def calculate_projection_matrix(self) -> None:
-<<<<<<< HEAD
-        """Calculates the projection matrix to get from world to camera space."""
-=======
         """Calculate the projection matrix to get from world to camera space."""
->>>>>>> 284aea86
         width, height = self.width, self.height  # Width and height of the opengl widget
         if self.orthographic_projection:
             # calculate width and height of the clipping plane
@@ -93,11 +85,7 @@
         dy_struct: float | None = None,
         dz_struct: float | None = None,
     ) -> None:
-<<<<<<< HEAD
-        """Resets the camera.
-=======
         """Reset the camera.
->>>>>>> 284aea86
 
         :param width: Width of the opengl widget.
         :param height: Height of the opengl widget.
@@ -221,11 +209,7 @@
         self.calculate_projection_matrix()
 
     def update(self, save: bool = False) -> None:
-<<<<<<< HEAD
-        """Updates the camera position and orientation.
-=======
         """Update the camera position and orientation.
->>>>>>> 284aea86
 
         :param save: specifies whether updated camera orientation shall be saved as new reference
         """
