--- conflicted
+++ resolved
@@ -40,14 +40,8 @@
     shaders.append(shader)
     return shaders
 
-
-<<<<<<< HEAD
 vertex_src_main = """
-# version 410 core
-=======
-vertex_src = """
 # version 330 core
->>>>>>> ae5ecda2
 
 layout(location = 0) in vec3 a_position;
 layout(location = 1) in vec3 a_normal;
@@ -75,13 +69,8 @@
 }
 """
 
-<<<<<<< HEAD
 fragment_src_main = """
-# version 410 core
-=======
-fragment_src = """
 # version 330 core
->>>>>>> ae5ecda2
 
 in vec3 v_color;
 in vec3 v_light_dir;
