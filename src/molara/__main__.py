--- conflicted
+++ resolved
@@ -2,11 +2,8 @@
 
 import signal
 import sys
-<<<<<<< HEAD
 import time
-=======
 from typing import TYPE_CHECKING, Optional
->>>>>>> 4029d033
 
 from PySide6.QtCore import QTime, QTimer
 from PySide6.QtGui import QSurfaceFormat
