from __future__ import annotations

import signal
import sys
from typing import TYPE_CHECKING, Optional

from PySide6.QtCore import QTimer
from PySide6.QtGui import QSurfaceFormat
from PySide6.QtWidgets import QApplication

from molara.Gui.crystal_dialog import CrystalDialog

# Important:
# You need to run the following command to generate the ui_form.py file
#     pyside6-uic form.ui -o ui_form.py, or
#     pyside2-uic form.ui -o ui_form.py
from molara.MainWindow.main_window import MainWindow

if TYPE_CHECKING:
    from types import FrameType


def main() -> None:
    format = QSurfaceFormat()
    format.setVersion(4, 1)
    format.setSamples(4)
    format.setProfile(QSurfaceFormat.CoreProfile)  # type: ignore[attr-defined]
    QSurfaceFormat.setDefaultFormat(format)

    def sigint_handler(signum: int, frame: FrameType | None) -> None:
        app.quit()

<<<<<<< HEAD
    class MainWindow(QMainWindow):
        def __init__(self, parent: QMainWindow = None) -> None:
            super().__init__(parent)
            self.ui = Ui_MainWindow()
            self.ui.setupUi(self)

        def show_init_xyz(self) -> None:
            """Read the file from terminal arguments."""
            file_name = sys.argv[1]
            mol = read_xyz(file_name)
            widget.ui.openGLWidget.set_molecule(mol)

        def show_xyz(self) -> None:
            file_name = QFileDialog.getOpenFileName(self, "Open .xyz file", "/home", "Image Files (*.xyz)")
            mol = read_xyz(file_name[0])
            widget.ui.openGLWidget.set_molecule(mol)

        def show_coord(self) -> None:
            file_name = QFileDialog.getOpenFileName(self, "Open coord file", "/home", "Image Files (*)")
            mol = read_coord(file_name[0])
            widget.ui.openGLWidget.set_molecule(mol)

        def show_poscar(self) -> bool:
            filename = QFileDialog.getOpenFileName(self, "Open POSCAR file", "/home", "POSCAR Files (*)")
            crystal = Crystal.from_poscar(filename[0])
            if not isinstance(crystal, Crystal):
                error_message = crystal[1]
                msg_box = QMessageBox()
                msg_box.setText(error_message)
                msg_box.exec()
                return False
            widget.ui.openGLWidget.set_molecule(crystal)
            return True

=======
>>>>>>> bfadd5ef
    signal.signal(signal.SIGINT, sigint_handler)
    app = QApplication(sys.argv)
    timer = QTimer()
    timer.start(500)  # You may change this if you wish.
    timer.timeout.connect(lambda: None)
    widget = MainWindow()
    crystal_dialog = CrystalDialog(widget)  # pass widget as parent
    widget.setWindowTitle("Molara")
    widget.show()

    if len(sys.argv) > 1:
        widget.show_init_xyz()

    widget.ui.action_xyz.triggered.connect(widget.show_xyz)
    widget.ui.actioncoord.triggered.connect(widget.show_coord)
    widget.ui.actionReset_View.triggered.connect(widget.ui.openGLWidget.reset_view)
    widget.ui.actionDraw_Axes.triggered.connect(widget.ui.openGLWidget.toggle_axes)
    widget.ui.actionCenter_Molecule.triggered.connect(widget.ui.openGLWidget.center_molecule)
    widget.ui.quit.triggered.connect(widget.close)
    widget.ui.actionRead_POSCAR.triggered.connect(widget.show_poscar)
    widget.ui.actionCreate_Lattice.triggered.connect(crystal_dialog.show)
    sys.exit(app.exec())


if __name__ == "__main__":
    main()<|MERGE_RESOLUTION|>--- conflicted
+++ resolved
@@ -30,43 +30,6 @@
     def sigint_handler(signum: int, frame: FrameType | None) -> None:
         app.quit()
 
-<<<<<<< HEAD
-    class MainWindow(QMainWindow):
-        def __init__(self, parent: QMainWindow = None) -> None:
-            super().__init__(parent)
-            self.ui = Ui_MainWindow()
-            self.ui.setupUi(self)
-
-        def show_init_xyz(self) -> None:
-            """Read the file from terminal arguments."""
-            file_name = sys.argv[1]
-            mol = read_xyz(file_name)
-            widget.ui.openGLWidget.set_molecule(mol)
-
-        def show_xyz(self) -> None:
-            file_name = QFileDialog.getOpenFileName(self, "Open .xyz file", "/home", "Image Files (*.xyz)")
-            mol = read_xyz(file_name[0])
-            widget.ui.openGLWidget.set_molecule(mol)
-
-        def show_coord(self) -> None:
-            file_name = QFileDialog.getOpenFileName(self, "Open coord file", "/home", "Image Files (*)")
-            mol = read_coord(file_name[0])
-            widget.ui.openGLWidget.set_molecule(mol)
-
-        def show_poscar(self) -> bool:
-            filename = QFileDialog.getOpenFileName(self, "Open POSCAR file", "/home", "POSCAR Files (*)")
-            crystal = Crystal.from_poscar(filename[0])
-            if not isinstance(crystal, Crystal):
-                error_message = crystal[1]
-                msg_box = QMessageBox()
-                msg_box.setText(error_message)
-                msg_box.exec()
-                return False
-            widget.ui.openGLWidget.set_molecule(crystal)
-            return True
-
-=======
->>>>>>> bfadd5ef
     signal.signal(signal.SIGINT, sigint_handler)
     app = QApplication(sys.argv)
     timer = QTimer()
