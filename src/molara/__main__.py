import sys
import time as time
from PySide6.QtGui import QSurfaceFormat
from PySide6.QtWidgets import QApplication, QFileDialog, QMainWindow
from PySide6.QtCore import QTime,QTimer
<<<<<<< HEAD

=======
>>>>>>> c7ad58b8
from molara.Gui.CrystalDialog import CrystalDialog
from molara.Gui.TrajectoryDialog import TrajectoryDialog

# Important:
# You need to run the following command to generate the ui_form.py file
#     pyside6-uic form.ui -o ui_form.py, or
#     pyside2-uic form.ui -o ui_form.py
from molara.Gui.ui_form import Ui_MainWindow

from .Gui.ui_form import Ui_MainWindow
from .Molecule.importer import read_coord, read_xyz

def main() -> None:
    format = QSurfaceFormat()
    format.setVersion(4, 1)
    format.setSamples(4)
    format.setProfile(QSurfaceFormat.CoreProfile)
    QSurfaceFormat.setDefaultFormat(format)

    class MainWindow(QMainWindow):

        def __init__(self, parent=None):
            super().__init__(parent)
            self.ui = Ui_MainWindow()
            self.ui.setupUi(self)


        def show_init_xyz(self):
            """
            read the file from terminal arguments

            """
            fileName = sys.argv[1]

            self.mols = read_xyz(fileName)

            widget.ui.openGLWidget.set_molecule(self.mols.get_next_mol())
<<<<<<< HEAD

            if self.mols.num_mols > 1:
=======
>>>>>>> c7ad58b8

                trajectory_dialog.show()
                trajectory_dialog.plot_energies()

        def show_xyz(self):

            fileName = QFileDialog.getOpenFileName(self, "Open .xyz file", "/home", "Image Files (*.xyz)")

            self.mols = read_xyz(fileName[0])

            widget.ui.openGLWidget.set_molecule(self.mols.get_next_mol())

<<<<<<< HEAD
            if self.mols.num_mols > 1:

                trajectory_dialog.show()
                trajectory_dialog.plot_energies()

            return  

            
        def show_previous_molecule(self):

            widget.ui.openGLWidget.delete_molecule()

=======
        def update_molecule(self):
            widget.ui.openGLWidget.delete_molecule()
            widget.ui.openGLWidget.set_molecule(widget.mols.get_next_mol())

        def show_previous_molecule(self):
            widget.ui.openGLWidget.delete_molecule()
>>>>>>> c7ad58b8
            widget.ui.openGLWidget.set_molecule(widget.mols.get_previous_mol())

        def show_coord(self):

            fileName = QFileDialog.getOpenFileName(self, "Open coord file", "/home", "Image Files (*)")

            mol = read_coord(fileName[0])
            
            widget.ui.openGLWidget.set_molecule(mol)

        def show_trajectory(self):
            
            if widget.ui.checkBox.isChecked():
                timer.start(25)
                timer.timeout.connect(widget.update_molecule)

            else:
                timer.stop()
                

    app = QApplication(sys.argv)

    widget = MainWindow()
<<<<<<< HEAD
=======
    timer = QTimer(widget)

>>>>>>> c7ad58b8

    crystal_dialog = CrystalDialog(widget)  # pass widget as parent

    trajectory_dialog = TrajectoryDialog(widget) # pass widget as parent 

    widget.setWindowTitle("Molara")

    widget.show()
    

    if len(sys.argv) > 1:
        widget.show_init_xyz()

    widget.ui.action_xyz.triggered.connect(widget.show_xyz)
    widget.ui.actionReset_View.triggered.connect(widget.ui.openGLWidget.reset_view)
    widget.ui.actionDraw_Axes.triggered.connect(widget.ui.openGLWidget.toggle_axes)
    widget.ui.actionCenter_Molecule.triggered.connect(widget.ui.openGLWidget.center_molecule)
<<<<<<< HEAD
=======

    widget.ui.checkBox.stateChanged.connect(widget.show_trajectory)
    widget.ui.PreviousButton.clicked.connect(widget.show_previous_molecule)
    widget.ui.NextButton.clicked.connect(widget.update_molecule)
>>>>>>> c7ad58b8


    widget.ui.actionCreate_Lattice.triggered.connect(crystal_dialog.show)
<<<<<<< HEAD
    widget.ui.actionOpen_Trajectory_Dialog.triggered.connect(trajectory_dialog.show)
    widget.ui.quit.triggered.connect(widget.close)
=======
>>>>>>> c7ad58b8

    sys.exit(app.exec())

if __name__ == "__main__":
    main()
<|MERGE_RESOLUTION|>--- conflicted
+++ resolved
@@ -3,10 +3,6 @@
 from PySide6.QtGui import QSurfaceFormat
 from PySide6.QtWidgets import QApplication, QFileDialog, QMainWindow
 from PySide6.QtCore import QTime,QTimer
-<<<<<<< HEAD
-
-=======
->>>>>>> c7ad58b8
 from molara.Gui.CrystalDialog import CrystalDialog
 from molara.Gui.TrajectoryDialog import TrajectoryDialog
 
@@ -44,11 +40,8 @@
             self.mols = read_xyz(fileName)
 
             widget.ui.openGLWidget.set_molecule(self.mols.get_next_mol())
-<<<<<<< HEAD
 
             if self.mols.num_mols > 1:
-=======
->>>>>>> c7ad58b8
 
                 trajectory_dialog.show()
                 trajectory_dialog.plot_energies()
@@ -61,7 +54,6 @@
 
             widget.ui.openGLWidget.set_molecule(self.mols.get_next_mol())
 
-<<<<<<< HEAD
             if self.mols.num_mols > 1:
 
                 trajectory_dialog.show()
@@ -74,14 +66,6 @@
 
             widget.ui.openGLWidget.delete_molecule()
 
-=======
-        def update_molecule(self):
-            widget.ui.openGLWidget.delete_molecule()
-            widget.ui.openGLWidget.set_molecule(widget.mols.get_next_mol())
-
-        def show_previous_molecule(self):
-            widget.ui.openGLWidget.delete_molecule()
->>>>>>> c7ad58b8
             widget.ui.openGLWidget.set_molecule(widget.mols.get_previous_mol())
 
         def show_coord(self):
@@ -105,11 +89,6 @@
     app = QApplication(sys.argv)
 
     widget = MainWindow()
-<<<<<<< HEAD
-=======
-    timer = QTimer(widget)
-
->>>>>>> c7ad58b8
 
     crystal_dialog = CrystalDialog(widget)  # pass widget as parent
 
@@ -127,21 +106,11 @@
     widget.ui.actionReset_View.triggered.connect(widget.ui.openGLWidget.reset_view)
     widget.ui.actionDraw_Axes.triggered.connect(widget.ui.openGLWidget.toggle_axes)
     widget.ui.actionCenter_Molecule.triggered.connect(widget.ui.openGLWidget.center_molecule)
-<<<<<<< HEAD
-=======
-
-    widget.ui.checkBox.stateChanged.connect(widget.show_trajectory)
-    widget.ui.PreviousButton.clicked.connect(widget.show_previous_molecule)
-    widget.ui.NextButton.clicked.connect(widget.update_molecule)
->>>>>>> c7ad58b8
 
 
     widget.ui.actionCreate_Lattice.triggered.connect(crystal_dialog.show)
-<<<<<<< HEAD
     widget.ui.actionOpen_Trajectory_Dialog.triggered.connect(trajectory_dialog.show)
     widget.ui.quit.triggered.connect(widget.close)
-=======
->>>>>>> c7ad58b8
 
     sys.exit(app.exec())
 
