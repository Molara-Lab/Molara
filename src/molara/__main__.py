--- conflicted
+++ resolved
@@ -13,12 +13,6 @@
 #     pyside6-uic form.ui -o ui_form.py, or
 #     pyside2-uic form.ui -o ui_form.py
 from molara.Gui.main_window import MainWindow
-<<<<<<< HEAD
-
-if TYPE_CHECKING:
-    from types import FrameType
-=======
->>>>>>> 284aea86
 
 __copyright__ = "Copyright 2024, Molara"
 
