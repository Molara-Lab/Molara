import sys
import time as time
from PySide6.QtGui import QSurfaceFormat
from PySide6.QtWidgets import QApplication, QFileDialog, QMainWindow

# Important:
# You need to run the following command to generate the ui_form.py file
#     pyside6-uic form.ui -o ui_form.py, or
#     pyside2-uic form.ui -o ui_form.py
from molara.Gui.ui_form import Ui_MainWindow
from molara.Molecule.Molecule import read_coord, read_xyz

<<<<<<< HEAD
from .Gui.ui_form import Ui_MainWindow
from .Molecule.importer import read_coord, read_xyz
=======
>>>>>>> a7254f84

def main() -> None:
    format = QSurfaceFormat()
    format.setVersion(4, 1)
    format.setProfile(QSurfaceFormat.CoreProfile)
    QSurfaceFormat.setDefaultFormat(format)

    class MainWindow(QMainWindow):

        def __init__(self, parent=None):
            super().__init__(parent)
            self.ui = Ui_MainWindow()
            self.ui.setupUi(self)
            self.index = 0 
            self.mols = None

        def show_init_xyz(self):
            """
            read the file from terminal arguments

            """
            fileName = sys.argv[1]

            self.mols = read_xyz(fileName)

            widget.ui.openGLWidget.set_molecule(self.mols.molecules[self.index])

        def show_xyz(self):

            fileName = QFileDialog.getOpenFileName(self, "Open .xyz file", "/home", "Image Files (*.xyz)")
<<<<<<< HEAD

            self.mols = read_xyz(fileName[0])

            widget.ui.openGLWidget.set_molecule(self.mols.molecules[self.index])

        def show_trajectory(self):

            iteration = 0 

            while True and iteration < 4:

                widget.ui.openGLWidget.set_molecule(widget.mols.molecules[widget.index])

                time.sleep(0.5)

                widget.index +=1
                widget.index = widget.index%widget.mols.num_mols
                iteration += 1 


=======
            mol = read_xyz(fileName[0])
            widget.ui.openGLWidget.set_molecule(mol)
>>>>>>> a7254f84

        def show_coord(self):

            fileName = QFileDialog.getOpenFileName(self, "Open coord file", "/home", "Image Files (*)")

            mol = read_coord(fileName[0])
            
            widget.ui.openGLWidget.set_molecule(mol)

    app = QApplication(sys.argv)
    widget = MainWindow()
    widget.setWindowTitle("Molara")
    widget.show()

    if len(sys.argv) > 1:
        widget.show_init_xyz()

    widget.ui.action_xyz.triggered.connect(widget.show_xyz)
    widget.ui.action_coord.triggered.connect(widget.show_coord)
    widget.ui.actionReset_View.triggered.connect(widget.ui.openGLWidget.reset_view)
    widget.ui.actionDraw_Axes.triggered.connect(widget.ui.openGLWidget.toggle_axes)
    widget.ui.actionCenter_Molecule.triggered.connect(widget.ui.openGLWidget.center_molecule)

    if widget.mols.num_mols > 1:
        widget.show_trajectory()

    widget.ui.quit.triggered.connect(widget.close)
    sys.exit(app.exec())

<<<<<<< HEAD
if __name__ == '__main__':
    main()
=======

if __name__ == "__main__":
    main()
>>>>>>> a7254f84
<|MERGE_RESOLUTION|>--- conflicted
+++ resolved
@@ -10,11 +10,8 @@
 from molara.Gui.ui_form import Ui_MainWindow
 from molara.Molecule.Molecule import read_coord, read_xyz
 
-<<<<<<< HEAD
 from .Gui.ui_form import Ui_MainWindow
 from .Molecule.importer import read_coord, read_xyz
-=======
->>>>>>> a7254f84
 
 def main() -> None:
     format = QSurfaceFormat()
@@ -45,7 +42,6 @@
         def show_xyz(self):
 
             fileName = QFileDialog.getOpenFileName(self, "Open .xyz file", "/home", "Image Files (*.xyz)")
-<<<<<<< HEAD
 
             self.mols = read_xyz(fileName[0])
 
@@ -66,10 +62,6 @@
                 iteration += 1 
 
 
-=======
-            mol = read_xyz(fileName[0])
-            widget.ui.openGLWidget.set_molecule(mol)
->>>>>>> a7254f84
 
         def show_coord(self):
 
@@ -99,11 +91,6 @@
     widget.ui.quit.triggered.connect(widget.close)
     sys.exit(app.exec())
 
-<<<<<<< HEAD
-if __name__ == '__main__':
-    main()
-=======
 
 if __name__ == "__main__":
     main()
->>>>>>> a7254f84
