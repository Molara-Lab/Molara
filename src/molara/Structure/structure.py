--- conflicted
+++ resolved
@@ -75,24 +75,16 @@
                 return i
         return None
 
-<<<<<<< HEAD
-    def center_coordinates(self: Structure) -> None:
-        """Centers the structure around the center of mass."""
-        coordinates = np.array([atom.position for atom in self.atoms])
-        self.center = np.average(
-            coordinates,
-=======
     @property
-    def center_of_mass(self: Structure | Crystal | Molecule) -> np.ndarray:
+    def center_of_mass(self: Structure) -> np.ndarray:
         """Returns the center of mass of the structure."""
         return np.average(
             [atom.position for atom in self.atoms],
->>>>>>> de4caa16
             weights=[atom.atomic_mass for atom in self.atoms],
             axis=0,
         )
 
-    def center_coordinates(self: Structure | Crystal | Molecule) -> None:
+    def center_coordinates(self: Structure) -> None:
         """Centers the structure around the center of mass."""
         self.center = self.center_of_mass
         for _i, atom in enumerate(self.atoms):
