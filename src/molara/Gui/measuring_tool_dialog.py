--- conflicted
+++ resolved
@@ -20,11 +20,7 @@
     """Dialog for displaying measurements."""
 
     def __init__(self, parent: QMainWindow) -> None:
-<<<<<<< HEAD
-        """Initializes the measurement dialog.
-=======
         """Initialize the measurement dialog.
->>>>>>> 284aea86
 
         :param parent: the MainWindow widget
         """
@@ -185,10 +181,6 @@
         self.ui.tableAngles.setItem(2, 0, QTableWidgetItem(f"{a_deg:.3f}" + " \u00b0"))
 
     def reject(self) -> None:
-<<<<<<< HEAD
-        """Function that is called when dialog window is closed."""
-=======
         """Close the dialog window."""
->>>>>>> 284aea86
         self.main_window.structure_widget.unselect_all_atoms()
         self.setVisible(False)