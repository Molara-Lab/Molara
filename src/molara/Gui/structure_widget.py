"""Contains the StructureWidget class, which is a subclass of QOpenGLWidget."""

from __future__ import annotations

from typing import TYPE_CHECKING

import numpy as np
from OpenGL.GL import GL_DEPTH_TEST, GL_MULTISAMPLE, glClearColor, glEnable, glViewport
from PySide6.QtCore import QEvent, Qt
from PySide6.QtGui import QGuiApplication
from PySide6.QtOpenGLWidgets import QOpenGLWidget
from PySide6.QtWidgets import QFileDialog

from molara.Rendering.camera import Camera
from molara.Rendering.rendering import Renderer
from molara.Rendering.shaders import compile_shaders
from molara.Structure.crystal import Crystal
from molara.Tools.raycasting import select_sphere

if TYPE_CHECKING:
    from PySide6.QtGui import QMouseEvent
    from PySide6.QtWidgets import QWidget

    from molara.Structure.molecule import Molecule
    from molara.Structure.structure import Structure

__copyright__ = "Copyright 2024, Molara"


class StructureWidget(QOpenGLWidget):
    """Creates a StructureWidget object, which is a subclass of QOpenGLWidget."""

    def __init__(self, parent: QWidget) -> None:
        """Create a StructureWidget object, which is a subclass of QOpenGLWidget.

        :param parent: parent widget (main window's central widget)
        """
        self.central_widget = parent
        self.main_window = self.central_widget.parent()  # type: ignore[method-assign, assignment]
        QOpenGLWidget.__init__(self, parent)

        self.renderer = Renderer()
        self.structures: list[Structure | Molecule | Crystal] = []
        self.vertex_attribute_objects = [-1]
        self.axes = [
            -1,
            -1,
        ]  # -1 means no axes are drawn, any other integer means axes are drawn
        self.box = [
            -1,
            -1,
        ]
        self.rotate = False
        self.translate = False
        self.click_position: np.ndarray | None = None
        self.rotation_angle_x = 0.0
        self.rotation_angle_y = 0.0
        self.position = np.zeros(2)
        self.old_position = np.zeros(2)
        self.contour = False
        self.camera = Camera(self.width(), self.height())
        self.cursor_in_widget = False
        self.measurement_selected_spheres: list = [-1] * 4
        self.builder_selected_spheres: list = [-1] * 3

        self.old_sphere_colors: list = [np.ndarray] * 4
        self.new_sphere_colors: list = [
            np.array([1, 0, 0], dtype=np.float32),
            np.array([0, 1, 0], dtype=np.float32),
            np.array([0, 0, 1], dtype=np.float32),
            np.array([1, 1, 0], dtype=np.float32),
        ]
        # self.toggle_unit_cell_boundaries()

    @property
    def bonds(self) -> bool:
        """Specifies whether bonds should be drawn (returns False if no bonds present whatsoever)."""
<<<<<<< HEAD
        if self.structure_is_set:
            result = self.structure.draw_bonds and self.structure.has_bonds
            self.main_window.structure_customizer_dialog.bonds = result
            return result
        return False
=======
        if not self.structures:
            return False
        if len(self.structures) > 1:
            return True
        return self.structures[0].draw_bonds and self.structures[0].has_bonds
>>>>>>> 7f83c43e

    @property
    def draw_bonds(self) -> bool:
        """Specifies whether bonds should be drawn."""
        if len(self.structures) != 1:
            return False
        return self.structures[0].draw_bonds

    @property
    def draw_axes(self) -> bool:
        """Specifies whether the axes should be drawn."""
        return self.axes[0] != -1

    @property
    def draw_unit_cell_boundaries(self) -> bool:
        """Specifies whether the unit cell boundaries should be drawn."""
        return self.box[0] != -1

    @property
    def orthographic_projection(self) -> bool:
        """Specifies whether the projection is orthographic or not."""
        return self.camera.orthographic_projection

    def reset_view(self) -> None:
        """Reset the view of the structure to the initial view."""
        self.center_structure()
        dy, dz = None, None
        if not len(self.structures) or not self.structures[0]:
            return
        if not self.structures[0].atoms:
            return
        if len(self.structures[0].atoms) > 1:
            x, y, z = np.array([atom.position for atom in self.structures[0].atoms]).T
            dy = y.max() - y.min()
            dz = z.max() - z.min()
        self.camera.reset(self.width(), self.height(), dy, dz)
        self.update()

    def set_view_to_x_axis(self) -> None:
        """Set view angle parallel to x-axis."""
        self.camera.center_coordinates()
        self.camera.set_rotation("x")
        self.update()

    def set_view_to_y_axis(self) -> None:
        """Set view angle parallel to y-axis."""
        self.camera.center_coordinates()
        self.camera.set_rotation("y")
        self.update()

    def set_view_to_z_axis(self) -> None:
        """Set view angle parallel to z-axis."""
        self.camera.center_coordinates()
        self.camera.set_rotation("z")
        self.update()

    def delete_structure(self) -> None:
        """Delete structures and reset vertex attributes."""
        self.vertex_attribute_objects = [-1]
        self.update()

    def set_structure(self, structs: list[Structure | Crystal | Molecule], reset_view: bool = True) -> None:
        """Set the structures to be drawn.

        :param structs: list of Structure object that shall be drawn
        :param reset_view: Specifies whether the view shall be reset to the initial view
        """
        self.structures = structs
        if reset_view:
            self.reset_view()
        else:
            self.set_vertex_attribute_objects()
            self.update()

        self.main_window.structure_customizer_dialog.set_bonds(self.bonds)
        self.main_window.structure_customizer_dialog.apply_changes()
        self.toggle_unit_cell_boundaries(update_box=True)

        self.reset_measurement()

    def center_structure(self) -> None:
        """Centers the structure in the widget."""
        if not self.structures:
            return
        self.structures[0].center_coordinates()
        self.camera.center_coordinates()
        self.set_vertex_attribute_objects()
        self.update()

    def export_snapshot(self) -> None:
        """Save a snapshot of the structure (as png)."""
        filename = QFileDialog.getSaveFileName(
            self,
            "Export structure to file",
            ".",
            "*.png",
        )
        self.grabFramebuffer().save(filename[0])

    def initializeGL(self) -> None:  # noqa: N802
        """Initialize the widget."""
        glClearColor(1, 1, 1, 1.0)
        glEnable(GL_DEPTH_TEST)
        glEnable(GL_MULTISAMPLE)
        self.renderer.set_shader(compile_shaders())

    def resizeGL(self, width: int, height: int) -> None:  # noqa: N802
        """Resizes the widget.

        :param width: widget width (in pixels)
        :param height: widget height (in pixels)
        """
        glViewport(0, 0, width, height)  # one can also use self.width() and self.height()
        self.camera.width, self.camera.height = width, height
        self.camera.calculate_projection_matrix()
        self.update()

    def paintGL(self) -> None:  # noqa: N802
        """Draws the scene."""
        self.renderer.draw_scene(self.camera, self.bonds)

    def set_vertex_attribute_objects(self, update_bonds: bool = True) -> None:
        """Set the vertex attribute objects of the structure."""
        assert isinstance(self.structures[0].drawer.cylinder_colors, np.ndarray)
        sphere_vertices = self.structures[0].drawer.sphere.vertices
        sphere_indices = self.structures[0].drawer.sphere.indices
        cylinder_vertices = self.structures[0].drawer.cylinder.vertices
        cylinder_indices = self.structures[0].drawer.cylinder.indices
        sphere_model_matrices = self.structures[0].drawer.sphere_model_matrices
        atom_colors = self.structures[0].drawer.atom_colors
        cylinder_model_matrices = self.structures[0].drawer.cylinder_model_matrices
        cylinder_colors = self.structures[0].drawer.cylinder_colors
        for i in range(1, len(self.structures)):
            sphere_model_matrices = np.concatenate(
                (sphere_model_matrices, self.structures[i].drawer.sphere_model_matrices),
                axis=0,
            )
            atom_colors = np.concatenate(
                (atom_colors, self.structures[i].drawer.atom_colors),
                axis=0,
            )
            cylinder_model_matrices = np.concatenate(
                (cylinder_model_matrices, self.structures[i].drawer.cylinder_model_matrices),
                axis=0,
            )
            cylinder_colors = np.concatenate(
                (cylinder_colors, self.structures[i].drawer.cylinder_colors),
                axis=0,
            )
        self.makeCurrent()
        self.renderer.update_atoms_vao(
            sphere_vertices,
            sphere_indices,
            sphere_model_matrices,
            atom_colors,
        )
        self.renderer.update_bonds_vao(
            cylinder_vertices,
            cylinder_indices,
            cylinder_model_matrices,
            cylinder_colors,
        ) if update_bonds else None

    def wheelEvent(self, event: QEvent) -> None:  # noqa: N802
        """Zooms in and out of the structure."""
        num_degrees = event.angleDelta().y() / 8  # type: ignore[attr-defined]
        num_steps = num_degrees / 100  # Empirical value to control zoom speed
        self.camera.set_distance_from_target(num_steps)
        self.camera.update()
        self.update()

    def mousePressEvent(self, event: QMouseEvent) -> None:  # noqa: N802
        """Start the rotation or translation of the structure.

        :param event: mouse event (such as left click, right click...)
        """
        if (
            event.button() == Qt.MouseButton.LeftButton
            and event.x() in range(self.width())
            and event.y() in range(self.height())
        ):
            if bool(QGuiApplication.keyboardModifiers() & Qt.ShiftModifier):  # type: ignore[attr-defined]
                if self.main_window.measurement_dialog.isVisible():
                    self.update_measurement_selected_atoms(event)

                if self.main_window.builder_dialog.isVisible():
                    self.update_builder_selected_atoms(event)

            else:
                self.rotate = True
                if self.translate is True:
                    self.stop_translate(event)
                self.set_normalized_position(event)
                self.click_position = np.copy(self.position)
        if (
            event.button() == Qt.MouseButton.RightButton
            and event.x() in range(self.width())
            and event.y() in range(self.height())
        ):
            self.translate = True
            if self.rotate is True:
                self.stop_rotation(event)
            self.set_normalized_position(event)
            self.click_position = np.copy(self.position)

    def mouseMoveEvent(self, event: QMouseEvent) -> None:  # noqa: N802
        """Rotates or translates the structure.

        :param event: mouse event (such as left click, right click...)
        """
        if self.rotate and self.click_position is not None:
            self.set_normalized_position(event)
            self.camera.set_rotation_quaternion(self.click_position, self.position)
            self.camera.update()
            self.update()
        if self.translate and self.click_position is not None:
            self.set_normalized_position(event)
            self.camera.set_translation_vector(self.click_position, self.position)
            self.camera.update()
            self.update()

    def set_normalized_position(self, event: QMouseEvent) -> None:
        """Set the normalized position of the mouse cursor.

        :param event: mouse event (such as left click, right click...)
        """
        if self.width() >= self.height():
            self.position[0] = (event.x() * 2 - self.width()) / self.width()
            self.position[1] = -(event.y() * 2 - self.height()) / self.width()
        else:
            self.position[0] = (event.x() * 2 - self.width()) / self.height()
            self.position[1] = -(event.y() * 2 - self.height()) / self.height()
        self.position = np.array(self.position, dtype=np.float32)

    def mouseReleaseEvent(self, event: QMouseEvent) -> None:  # noqa: N802
        """Stop the rotation or translation of the structure.

        :param event: mouse event (such as left click, right click...)
        """
        if event.button() == Qt.MouseButton.LeftButton and self.rotate:
            self.stop_rotation(event)
        if event.button() == Qt.MouseButton.RightButton and self.translate:
            self.stop_translate(event)

    def stop_translate(self, event: QMouseEvent) -> None:
        """Stop the translation of the structure.

        :param event: mouse event (such as left click, right click...)
        :return:
        """
        self.translate = False
        self.set_normalized_position(event)
        self.camera.update(save=True)
        self.click_position = None

    def stop_rotation(self, event: QMouseEvent) -> None:
        """Stop the rotation of the structure.

        :param event: mouse event (such as left click, right click...)
        :return:
        """
        self.rotate = False
        self.set_normalized_position(event)
        self.camera.update(save=True)
        self.click_position = None

    def toggle_axes(self) -> None:
        """Draws the cartesian axes."""
        length = 2.0
        radius = 0.02
        self.makeCurrent()
        if self.draw_axes:
            self.renderer.remove_cylinder(self.axes[0])
            self.renderer.remove_sphere(self.axes[1])
            self.axes = [-1, -1]
            self.update()
            self.main_window.update_action_texts()
            return

        positions = np.array(
            [[length / 2, 0, 0], [0, length / 2, 0], [0, 0, length / 2]],
            dtype=np.float32,
        )
        directions = np.eye(3, dtype=np.float32)
        colors = np.eye(3, dtype=np.float32)
        radii = np.array([radius] * 3, dtype=np.float32)
        lengths = np.array([length] * 3, dtype=np.float32)
        self.axes[0] = self.renderer.draw_cylinders(
            positions,
            directions,
            radii,
            lengths,
            colors,
            25,
        )
        positions = np.array(
            [[length, 0, 0], [0, length, 0], [0, 0, length], [0, 0, 0]],
            dtype=np.float32,
        )
        colors = np.array(
            [[1, 0, 0], [0, 1, 0], [0, 0, 1], [1, 1, 1]],
            dtype=np.float32,
        )
        radii = np.array([radius] * 4, dtype=np.float32)
        self.axes[1] = self.renderer.draw_spheres(positions, radii, colors, 25)
        self.update()

        self.main_window.update_action_texts()

    def toggle_bonds(self) -> None:
        """Toggles the bonds on and off."""
<<<<<<< HEAD
        if self.structure and not self.main_window.structure_customizer_dialog.stick_mode:
            self.structure.toggle_bonds()
            self.main_window.structure_customizer_dialog.toggle_bonds()
            self.set_vertex_attribute_objects()
            self.update()
            self.main_window.update_action_texts()
=======
        if len(self.structures) != 1:
            return
        self.structures[0].toggle_bonds()
        self.set_vertex_attribute_objects()
        self.update()
        self.main_window.update_action_texts()
>>>>>>> 7f83c43e

    def toggle_projection(self) -> None:
        """Toggles between orthographic and perspective projection."""
        self.camera.toggle_projection()
        self.update()
        self.main_window.update_action_texts()

    def toggle_unit_cell_boundaries(self, update_box: bool = False) -> None:
        """Draws the unit cell boundaries.

        :param update_box: specifies whether box shall be updated. If False, a drawn box will be hidden.
        """
        if len(self.structures) != 1:
            return

        self.makeCurrent()

        box_was_drawn = self.box[0] != -1

        if not box_was_drawn and update_box:
            # if no box is drawn and unit cell boundary shall not be toggled but just updated, nothing needs to be done!
            return

        if box_was_drawn:
            self.renderer.remove_cylinder(self.box[0])
            # if a box was drawn and the unit cell boundary shall not be simply updated,
            # the box should be removed.
            if not update_box:
                self.box = [-1, -1]
                self.update()
                self.main_window.update_action_texts()
                return
            if not isinstance(self.structures[0], Crystal):
                self.box = [-1, -1]
                self.update()
                self.main_window.update_action_texts()
                return

        # the unit cell boundaries shall be drawn anew if:
        # 1.) a box was not drawn before and function is called as a "toggle", not an update
        # 2.) a box was drawn before, but shall be updated (crystal structure changed)
        assert isinstance(self.structures[0], Crystal)
        basis_vectors_matrix = np.array(self.structures[0].basis_vectors)
        zero_vec = np.array([0, 0, 0])
        positions = np.array(
            [
                [zero_vec, basis_vectors_matrix[0]],
                [zero_vec, basis_vectors_matrix[1]],
                [zero_vec, basis_vectors_matrix[2]],
                [basis_vectors_matrix[0], basis_vectors_matrix[0] + basis_vectors_matrix[1]],
                [basis_vectors_matrix[0], basis_vectors_matrix[0] + basis_vectors_matrix[2]],
                [basis_vectors_matrix[1], basis_vectors_matrix[1] + basis_vectors_matrix[0]],
                [basis_vectors_matrix[1], basis_vectors_matrix[1] + basis_vectors_matrix[2]],
                [basis_vectors_matrix[2], basis_vectors_matrix[2] + basis_vectors_matrix[1]],
                [basis_vectors_matrix[2], basis_vectors_matrix[2] + basis_vectors_matrix[0]],
                [
                    basis_vectors_matrix[0] + basis_vectors_matrix[1],
                    basis_vectors_matrix[0] + basis_vectors_matrix[1] + basis_vectors_matrix[2],
                ],
                [
                    basis_vectors_matrix[0] + basis_vectors_matrix[2],
                    basis_vectors_matrix[0] + basis_vectors_matrix[1] + basis_vectors_matrix[2],
                ],
                [
                    basis_vectors_matrix[1] + basis_vectors_matrix[2],
                    basis_vectors_matrix[0] + basis_vectors_matrix[1] + basis_vectors_matrix[2],
                ],
            ],
            dtype=np.float32,
        )

        radius = 0.02
        positions -= self.structures[0].center
        colors = np.array([0, 0, 0] * positions.shape[0], dtype=np.float32)
        radii = np.array([radius] * positions.shape[0], dtype=np.float32)
        self.box[0] = self.renderer.draw_cylinders_from_to(
            positions,
            radii,
            colors,
            25,
        )
        self.update()

        self.main_window.update_action_texts()

    def select_sphere(self, xpos: int, ypos: int) -> int:
        """Return index of sphere that has been selected by clicking.

        :param xpos: x position of the mouse-click event
        :param ypos: y position of the mouse-click event
        """
        if len(self.structures) != 1:
            return -1

        click_position = np.array(
            [
                (xpos * 2 - self.width()) / self.width(),
                (ypos * 2 - self.height()) / self.height(),
            ],
            dtype=np.float32,
        )
        return select_sphere(
            click_position,
            self.camera.position,
            self.camera.view_matrix_inv,
            self.camera.projection_matrix_inv,
            self.camera.fov,
            self.height() / self.width(),
            self.structures[0].drawer.atom_positions,
            self.structures[0].drawer.atom_scales[:, 0],  # type: ignore[call-overload]
        )

    def update_measurement_selected_atoms(self, event: QMouseEvent) -> None:  # noqa: C901
        """Update the selected atoms in the measurement dialog.

        :param event: mouse event (such as left click, right click...)
        :return:
        """
        if len(self.structures) != 1:
            return

        self.makeCurrent()
        selected_sphere = self.select_sphere(event.x(), event.y())

        def measurement_select_sphere(sphere_id: int) -> None:
            id_in_selection = self.measurement_selected_spheres.index(-1)
            self.measurement_selected_spheres[id_in_selection] = sphere_id
            self.old_sphere_colors[id_in_selection] = self.structures[0].drawer.atom_colors[sphere_id].copy()
            self.structures[0].drawer.atom_colors[sphere_id] = self.new_sphere_colors[id_in_selection].copy()

        def measurement_unselect_sphere(sphere_id: int) -> None:
            id_in_selection = self.measurement_selected_spheres.index(sphere_id)
            self.structures[0].drawer.atom_colors[sphere_id] = self.old_sphere_colors[id_in_selection].copy()
            self.measurement_selected_spheres[id_in_selection] = -1

        if selected_sphere != -1:
            if -1 in self.measurement_selected_spheres:
                if selected_sphere in self.measurement_selected_spheres:
                    measurement_unselect_sphere(selected_sphere)
                else:
                    measurement_select_sphere(selected_sphere)
            elif selected_sphere in self.measurement_selected_spheres:
                measurement_unselect_sphere(selected_sphere)
        elif bool(QGuiApplication.keyboardModifiers() & Qt.ControlModifier):  # type: ignore[attr-defined]
            for selected_sphere_i in self.measurement_selected_spheres:
                if selected_sphere_i == -1:
                    continue
                measurement_unselect_sphere(selected_sphere_i)

        self.renderer.update_atoms_vao(
            self.structures[0].drawer.sphere.vertices,
            self.structures[0].drawer.sphere.indices,
            self.structures[0].drawer.sphere_model_matrices,
            self.structures[0].drawer.atom_colors,
        )
        self.update()
        self.main_window.measurement_dialog.display_metrics(
            self.structures[0],
            self.measurement_selected_spheres,
        )

    def reset_measurement(self) -> None:
        """Reset measurement arrays and measurement dialog."""
        if len(self.structures) != 1:
            return
        self.measurement_selected_spheres = [-1] * 4
        self.main_window.measurement_dialog.display_metrics(
            self.structures[0],
            self.measurement_selected_spheres,
        )

    def update_builder_selected_atoms(self, event: QMouseEvent) -> None:
        """Return the selected atoms.

        :param event: The mouse event.
        :return:
        """
        if len(self.structures) != 1:
            return
        self.makeCurrent()

        selected_sphere = self.select_sphere(event.x(), event.y())

        def builder_select_sphere(sphere_id: int) -> None:
            id_in_selection = self.builder_selected_spheres.index(-1)
            self.builder_selected_spheres[id_in_selection] = sphere_id
            self.old_sphere_colors[id_in_selection] = self.structures[0].drawer.atom_colors[sphere_id].copy()
            self.structures[0].drawer.atom_colors[sphere_id] = self.new_sphere_colors[id_in_selection].copy()

        def builder_unselect_sphere(sphere_id: int) -> None:
            id_in_selection = self.builder_selected_spheres.index(sphere_id)
            self.structures[0].drawer.atom_colors[sphere_id] = self.old_sphere_colors[id_in_selection].copy()
            self.builder_selected_spheres[id_in_selection] = -1

        if selected_sphere != -1:
            if -1 in self.builder_selected_spheres:
                if selected_sphere in self.builder_selected_spheres:
                    builder_unselect_sphere(selected_sphere)
                else:
                    builder_select_sphere(selected_sphere)
            elif selected_sphere in self.builder_selected_spheres:
                builder_unselect_sphere(selected_sphere)

        self.renderer.update_atoms_vao(
            self.structures[0].drawer.sphere.vertices,
            self.structures[0].drawer.sphere.indices,
            self.structures[0].drawer.sphere_model_matrices,
            self.structures[0].drawer.atom_colors,
        )
        self.update()

    def unselect_all_atoms(self) -> None:
        """Unselect all selected atoms."""
        if len(self.structures) != 1:
            return
        for selected_sphere_i in self.measurement_selected_spheres:
            if selected_sphere_i == -1:
                continue
            color = self.old_sphere_colors[self.measurement_selected_spheres.index(selected_sphere_i)].copy()
            self.structures[0].drawer.atom_colors[selected_sphere_i] = color
        for i in range(4):
            self.measurement_selected_spheres[i] = -1
        self.set_vertex_attribute_objects(update_bonds=False)
        self.update()

    def clear_builder_selected_atoms(self) -> None:
        """Reset the selected spheres builder spheres."""
        self.builder_selected_spheres = [-1] * 3<|MERGE_RESOLUTION|>--- conflicted
+++ resolved
@@ -75,19 +75,11 @@
     @property
     def bonds(self) -> bool:
         """Specifies whether bonds should be drawn (returns False if no bonds present whatsoever)."""
-<<<<<<< HEAD
         if self.structure_is_set:
             result = self.structure.draw_bonds and self.structure.has_bonds
             self.main_window.structure_customizer_dialog.bonds = result
             return result
         return False
-=======
-        if not self.structures:
-            return False
-        if len(self.structures) > 1:
-            return True
-        return self.structures[0].draw_bonds and self.structures[0].has_bonds
->>>>>>> 7f83c43e
 
     @property
     def draw_bonds(self) -> bool:
@@ -399,21 +391,12 @@
 
     def toggle_bonds(self) -> None:
         """Toggles the bonds on and off."""
-<<<<<<< HEAD
         if self.structure and not self.main_window.structure_customizer_dialog.stick_mode:
             self.structure.toggle_bonds()
             self.main_window.structure_customizer_dialog.toggle_bonds()
             self.set_vertex_attribute_objects()
             self.update()
             self.main_window.update_action_texts()
-=======
-        if len(self.structures) != 1:
-            return
-        self.structures[0].toggle_bonds()
-        self.set_vertex_attribute_objects()
-        self.update()
-        self.main_window.update_action_texts()
->>>>>>> 7f83c43e
 
     def toggle_projection(self) -> None:
         """Toggles between orthographic and perspective projection."""
