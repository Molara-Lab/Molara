--- conflicted
+++ resolved
@@ -100,11 +100,7 @@
         return self.camera.orthographic_projection
 
     def reset_view(self) -> None:
-<<<<<<< HEAD
         """Reset the view of the structure to the initial view."""
-        self.camera.reset(self.width(), self.height())
-=======
-        """Resets the view of the structure to the initial view."""
         self.center_structure()
         dy, dz = None, None
         if len(self.structure.atoms) > 1:
@@ -112,7 +108,6 @@
             dy = y.max() - y.min()
             dz = z.max() - z.min()
         self.camera.reset(self.width(), self.height(), dy, dz)
->>>>>>> 954c575f
         self.update()
 
     def set_view_to_x_axis(self) -> None:
@@ -138,13 +133,8 @@
         self.vertex_attribute_objects = [-1]
         self.update()
 
-<<<<<<< HEAD
-    def set_structure(self, struct: Structure | Crystal | Molecule) -> None:
+    def set_structure(self, struct: Structure | Crystal | Molecule, reset_view: bool = True) -> None:
         """Set the structure to be drawn.
-=======
-    def set_structure(self, struct: Structure | Crystal | Molecule, reset_view: bool = True) -> None:
-        """Sets the structure to be drawn.
->>>>>>> 954c575f
 
         :param struct: Structure object that shall be drawn
         """
