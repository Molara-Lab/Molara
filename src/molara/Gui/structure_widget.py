"""Contains the StructureWidget class, which is a subclass of QOpenGLWidget."""

from __future__ import annotations

from typing import TYPE_CHECKING

import numpy as np
from OpenGL.GL import GL_DEPTH_TEST, GL_MULTISAMPLE, glClearColor, glEnable, glViewport
from PySide6.QtCore import QEvent, Qt
from PySide6.QtGui import QGuiApplication
from PySide6.QtOpenGLWidgets import QOpenGLWidget
from PySide6.QtWidgets import QFileDialog

from molara.Rendering.camera import Camera
from molara.Rendering.rendering import Renderer
from molara.Rendering.shaders import compile_shaders
from molara.Structure.crystal import Crystal
from molara.Tools.raycasting import select_sphere

if TYPE_CHECKING:
    from PySide6.QtGui import QMouseEvent
    from PySide6.QtWidgets import QWidget

    from molara.Structure.molecule import Molecule
    from molara.Structure.structure import Structure

__copyright__ = "Copyright 2024, Molara"


class StructureWidget(QOpenGLWidget):
    """Creates a StructureWidget object, which is a subclass of QOpenGLWidget."""

    def __init__(self, parent: QWidget) -> None:
        """Create a StructureWidget object, which is a subclass of QOpenGLWidget.

        :param parent: parent widget (main window's central widget)
        """
        self.central_widget = parent
        self.main_window = self.central_widget.parent()  # type: ignore[method-assign, assignment]
        QOpenGLWidget.__init__(self, parent)

        self.renderer = Renderer()
        self.structure_is_set = False
        self.vertex_attribute_objects = [-1]
        self.axes = [
            -1,
            -1,
        ]  # -1 means no axes are drawn, any other integer means axes are drawn
        self.box = [
            -1,
            -1,
        ]
        self.rotate = False
        self.translate = False
        self.click_position: np.ndarray | None = None
        self.rotation_angle_x = 0.0
        self.rotation_angle_y = 0.0
        self.position = np.zeros(2)
        self.old_position = np.zeros(2)
        self.contour = False
        self.camera = Camera(self.width(), self.height())
        self.cursor_in_widget = False
        self.measurement_selected_spheres: list = [-1] * 4
        self.builder_selected_spheres: list = [-1] * 3

        self.old_sphere_colors: list = [np.ndarray] * 4
        self.new_sphere_colors: list = [
            np.array([1, 0, 0], dtype=np.float32),
            np.array([0, 1, 0], dtype=np.float32),
            np.array([0, 0, 1], dtype=np.float32),
            np.array([1, 1, 0], dtype=np.float32),
        ]
        # self.toggle_unit_cell_boundaries()

    @property
    def bonds(self) -> bool:
        """Specifies whether bonds should be drawn (returns False if no bonds present whatsoever)."""
        if self.structure_is_set:
            return self.structure.draw_bonds and self.structure.has_bonds
        return False

    @property
    def draw_bonds(self) -> bool:
        """Specifies whether bonds should be drawn."""
        return self.structure.draw_bonds

    @property
    def draw_axes(self) -> bool:
        """Specifies whether the axes should be drawn."""
        return self.axes[0] != -1

    @property
    def draw_unit_cell_boundaries(self) -> bool:
        """Specifies whether the unit cell boundaries should be drawn."""
        return self.box[0] != -1

    @property
    def orthographic_projection(self) -> bool:
        """Specifies whether the projection is orthographic or not."""
        return self.camera.orthographic_projection

    def reset_view(self) -> None:
        """Reset the view of the structure to the initial view."""
        self.center_structure()
        dy, dz = None, None
        if len(self.structure.atoms) > 1:
            x, y, z = np.array([atom.position for atom in self.structure.atoms]).T
            dy = y.max() - y.min()
            dz = z.max() - z.min()
        self.camera.reset(self.width(), self.height(), dy, dz)
        self.update()

    def set_view_to_x_axis(self) -> None:
        """Set view angle parallel to x-axis."""
        self.camera.center_coordinates()
        self.camera.set_rotation("x")
        self.update()

    def set_view_to_y_axis(self) -> None:
        """Set view angle parallel to y-axis."""
        self.camera.center_coordinates()
        self.camera.set_rotation("y")
        self.update()

    def set_view_to_z_axis(self) -> None:
        """Set view angle parallel to z-axis."""
        self.camera.center_coordinates()
        self.camera.set_rotation("z")
        self.update()

    def delete_structure(self) -> None:
        """Delete structure and reset vertex attributes."""
        self.vertex_attribute_objects = [-1]
        self.update()

    def set_structure(self, struct: Structure | Crystal | Molecule, reset_view: bool = True) -> None:
        """Set the structure to be drawn.

        :param struct: Structure object that shall be drawn
        """
        self.structure = struct
        self.structure_is_set = True
        if reset_view:
            self.reset_view()
        else:
            self.set_vertex_attribute_objects()
            self.update()
        self.toggle_unit_cell_boundaries(update_box=True)

        self.reset_measurement()

    def center_structure(self) -> None:
        """Centers the structure in the widget."""
        if self.structure_is_set:
            self.structure.center_coordinates()
            self.camera.center_coordinates()
            self.set_vertex_attribute_objects()
        self.update()

    def export_snapshot(self) -> None:
        """Save a snapshot of the structure (as png)."""
        filename = QFileDialog.getSaveFileName(
            self,
            "Export structure to file",
            ".",
            "*.png",
        )
        self.grabFramebuffer().save(filename[0])

    def initializeGL(self) -> None:  # noqa: N802
        """Initialize the widget."""
        glClearColor(1, 1, 1, 1.0)
        glEnable(GL_DEPTH_TEST)
        glEnable(GL_MULTISAMPLE)
        self.renderer.set_shader(compile_shaders())

    def resizeGL(self, width: int, height: int) -> None:  # noqa: N802
        """Resizes the widget.

        :param width: widget width (in pixels)
        :param height: widget height (in pixels)
        """
        glViewport(0, 0, width, height)  # one can also use self.width() and self.height()
        self.camera.width, self.camera.height = width, height
        self.camera.calculate_projection_matrix()
        self.update()

    def paintGL(self) -> None:  # noqa: N802
        """Draws the scene."""
        self.renderer.draw_scene(self.camera, self.bonds)

    def set_vertex_attribute_objects(self, update_bonds: bool = True) -> None:
        """Set the vertex attribute objects of the structure."""
        self.makeCurrent()
        assert isinstance(self.structure.drawer.cylinder_colors, np.ndarray)
        self.renderer.update_atoms_vao(
            self.structure.drawer.sphere.vertices,
            self.structure.drawer.sphere.indices,
            self.structure.drawer.sphere_model_matrices,
            self.structure.drawer.atom_colors,
        )
        self.renderer.update_bonds_vao(
            self.structure.drawer.cylinder.vertices,
            self.structure.drawer.cylinder.indices,
            self.structure.drawer.cylinder_model_matrices,
            self.structure.drawer.cylinder_colors,
        ) if update_bonds else None

    def wheelEvent(self, event: QEvent) -> None:  # noqa: N802
        """Zooms in and out of the structure."""
        num_degrees = event.angleDelta().y() / 8  # type: ignore[attr-defined]
        num_steps = num_degrees / 100  # Empirical value to control zoom speed
        self.camera.set_distance_from_target(num_steps)
        self.camera.update()
        self.update()

    def mousePressEvent(self, event: QMouseEvent) -> None:  # noqa: N802
        """Start the rotation or translation of the structure.

        :param event: mouse event (such as left click, right click...)
        """
        if (
            event.button() == Qt.MouseButton.LeftButton
            and event.x() in range(self.width())
            and event.y() in range(self.height())
        ):
            if bool(QGuiApplication.keyboardModifiers() & Qt.ShiftModifier):  # type: ignore[attr-defined]
                if self.main_window.measurement_dialog.isVisible():
                    self.update_measurement_selected_atoms(event)

                if self.main_window.builder_dialog.isVisible():
                    self.update_builder_selected_atoms(event)

            else:
                self.rotate = True
                if self.translate is True:
                    self.stop_translate(event)
                self.set_normalized_position(event)
                self.click_position = np.copy(self.position)
        if (
            event.button() == Qt.MouseButton.RightButton
            and event.x() in range(self.width())
            and event.y() in range(self.height())
        ):
            self.translate = True
            if self.rotate is True:
                self.stop_rotation(event)
            self.set_normalized_position(event)
            self.click_position = np.copy(self.position)

    def mouseMoveEvent(self, event: QMouseEvent) -> None:  # noqa: N802
        """Rotates or translates the structure.

        :param event: mouse event (such as left click, right click...)
        """
        if self.rotate and self.click_position is not None:
            self.set_normalized_position(event)
            self.camera.set_rotation_quaternion(self.click_position, self.position)
            self.camera.update()
            self.update()
        if self.translate and self.click_position is not None:
            self.set_normalized_position(event)
            self.camera.set_translation_vector(self.click_position, self.position)
            self.camera.update()
            self.update()

    def set_normalized_position(self, event: QMouseEvent) -> None:
        """Set the normalized position of the mouse cursor.

        :param event: mouse event (such as left click, right click...)
        """
        if self.width() >= self.height():
            self.position[0] = (event.x() * 2 - self.width()) / self.width()
            self.position[1] = -(event.y() * 2 - self.height()) / self.width()
        else:
            self.position[0] = (event.x() * 2 - self.width()) / self.height()
            self.position[1] = -(event.y() * 2 - self.height()) / self.height()
        self.position = np.array(self.position, dtype=np.float32)

    def mouseReleaseEvent(self, event: QMouseEvent) -> None:  # noqa: N802
        """Stop the rotation or translation of the structure.

        :param event: mouse event (such as left click, right click...)
        """
        if event.button() == Qt.MouseButton.LeftButton and self.rotate:
            self.stop_rotation(event)
        if event.button() == Qt.MouseButton.RightButton and self.translate:
            self.stop_translate(event)

    def stop_translate(self, event: QMouseEvent) -> None:
        """Stop the translation of the structure.

        :param event: mouse event (such as left click, right click...)
        :return:
        """
        self.translate = False
        self.set_normalized_position(event)
        self.camera.update(save=True)
        self.click_position = None

    def stop_rotation(self, event: QMouseEvent) -> None:
        """Stop the rotation of the structure.

        :param event: mouse event (such as left click, right click...)
        :return:
        """
        self.rotate = False
        self.set_normalized_position(event)
        self.camera.update(save=True)
        self.click_position = None

    def toggle_axes(self) -> None:
        """Draws the cartesian axes."""
        length = 2.0
        radius = 0.02
        self.makeCurrent()
        if self.draw_axes:
            self.renderer.remove_cylinder(self.axes[0])
            self.renderer.remove_sphere(self.axes[1])
            self.axes = [-1, -1]
            self.update()
            self.main_window.update_action_texts()
            return

        positions = np.array(
            [[length / 2, 0, 0], [0, length / 2, 0], [0, 0, length / 2]],
            dtype=np.float32,
        )
        directions = np.eye(3, dtype=np.float32)
        colors = np.eye(3, dtype=np.float32)
        radii = np.array([radius] * 3, dtype=np.float32)
        lengths = np.array([length] * 3, dtype=np.float32)
        self.axes[0] = self.renderer.draw_cylinders(
            positions,
            directions,
            radii,
            lengths,
            colors,
            25,
        )
        positions = np.array(
            [[length, 0, 0], [0, length, 0], [0, 0, length], [0, 0, 0]],
            dtype=np.float32,
        )
        colors = np.array(
            [[1, 0, 0], [0, 1, 0], [0, 0, 1], [1, 1, 1]],
            dtype=np.float32,
        )
        radii = np.array([radius] * 4, dtype=np.float32)
        self.axes[1] = self.renderer.draw_spheres(positions, radii, colors, 25)
        self.update()

        self.main_window.update_action_texts()

    def toggle_bonds(self) -> None:
        """Toggles the bonds on and off."""
        if self.structure:
            self.structure.toggle_bonds()
            self.set_vertex_attribute_objects()
            self.update()
            self.main_window.update_action_texts()

    def toggle_projection(self) -> None:
        """Toggles between orthographic and perspective projection."""
        self.camera.toggle_projection()
        self.update()
        self.main_window.update_action_texts()

    def toggle_unit_cell_boundaries(self, update_box: bool = False) -> None:
        """Draws the unit cell boundaries.

        :param update_box: specifies whether box shall be updated. If False, a drawn box will be hidden.
        """
        if not self.structure_is_set:
            return

        self.makeCurrent()

        box_was_drawn = self.box[0] != -1

        if not box_was_drawn and update_box:
            # if no box is drawn and unit cell boundary shall not be toggled but just updated, nothing needs to be done!
            return

        if box_was_drawn:
            self.renderer.remove_cylinder(self.box[0])
            # if a box was drawn and the unit cell boundary shall not be simply updated,
            # the box should be removed.
            if not update_box:
                self.box = [-1, -1]
                self.update()
                self.main_window.update_action_texts()
                return
            if not isinstance(self.structure, Crystal):
                self.box = [-1, -1]
                self.update()
                self.main_window.update_action_texts()
                return

        # the unit cell boundaries shall be drawn anew if:
        # 1.) a box was not drawn before and function is called as a "toggle", not an update
        # 2.) a box was drawn before, but shall be updated (crystal structure changed)
        assert isinstance(self.structure, Crystal)
        basis_vectors_matrix = np.array(self.structure.basis_vectors)
        zero_vec = np.array([0, 0, 0])
        positions = np.array(
            [
                [zero_vec, basis_vectors_matrix[0]],
                [zero_vec, basis_vectors_matrix[1]],
                [zero_vec, basis_vectors_matrix[2]],
                [basis_vectors_matrix[0], basis_vectors_matrix[0] + basis_vectors_matrix[1]],
                [basis_vectors_matrix[0], basis_vectors_matrix[0] + basis_vectors_matrix[2]],
                [basis_vectors_matrix[1], basis_vectors_matrix[1] + basis_vectors_matrix[0]],
                [basis_vectors_matrix[1], basis_vectors_matrix[1] + basis_vectors_matrix[2]],
                [basis_vectors_matrix[2], basis_vectors_matrix[2] + basis_vectors_matrix[1]],
                [basis_vectors_matrix[2], basis_vectors_matrix[2] + basis_vectors_matrix[0]],
                [
                    basis_vectors_matrix[0] + basis_vectors_matrix[1],
                    basis_vectors_matrix[0] + basis_vectors_matrix[1] + basis_vectors_matrix[2],
                ],
                [
                    basis_vectors_matrix[0] + basis_vectors_matrix[2],
                    basis_vectors_matrix[0] + basis_vectors_matrix[1] + basis_vectors_matrix[2],
                ],
                [
                    basis_vectors_matrix[1] + basis_vectors_matrix[2],
                    basis_vectors_matrix[0] + basis_vectors_matrix[1] + basis_vectors_matrix[2],
                ],
            ],
            dtype=np.float32,
        )

        radius = 0.02
        positions -= self.structure.center
        colors = np.array([0, 0, 0] * positions.shape[0], dtype=np.float32)
        radii = np.array([radius] * positions.shape[0], dtype=np.float32)
        self.box[0] = self.renderer.draw_cylinders_from_to(
            positions,
            radii,
            colors,
            25,
        )
        self.update()

        self.main_window.update_action_texts()

    def select_sphere(self, xpos: int, ypos: int) -> int:
        """Return index of sphere that has been selected by clicking.

        :param xpos: x position of the mouse-click event
        :param ypos: y position of the mouse-click event
        """
        click_position = np.array(
            [
                (xpos * 2 - self.width()) / self.width(),
                (ypos * 2 - self.height()) / self.height(),
            ],
            dtype=np.float32,
        )
        return select_sphere(
            click_position,
            self.camera.position,
            self.camera.view_matrix_inv,
            self.camera.projection_matrix_inv,
            self.camera.fov,
            self.height() / self.width(),
            self.structure.drawer.atom_positions,
            self.structure.drawer.atom_scales[:, 0],  # type: ignore[call-overload]
        )

    def update_measurement_selected_atoms(self, event: QMouseEvent) -> None:
        """Update the selected atoms in the measurement dialog.

        :param event: mouse event (such as left click, right click...)
        :return:
        """
        self.makeCurrent()
        selected_sphere = self.select_sphere(event.x(), event.y())

        def measurement_select_sphere(sphere_id: int) -> None:
            id_in_selection = self.measurement_selected_spheres.index(-1)
            self.measurement_selected_spheres[id_in_selection] = sphere_id
            self.old_sphere_colors[id_in_selection] = self.structure.drawer.atom_colors[sphere_id].copy()
            self.structure.drawer.atom_colors[sphere_id] = self.new_sphere_colors[id_in_selection].copy()

        def measurement_unselect_sphere(sphere_id: int) -> None:
            id_in_selection = self.measurement_selected_spheres.index(sphere_id)
            self.structure.drawer.atom_colors[sphere_id] = self.old_sphere_colors[id_in_selection].copy()
            self.measurement_selected_spheres[id_in_selection] = -1

        if selected_sphere != -1:
            if -1 in self.measurement_selected_spheres:
                if selected_sphere in self.measurement_selected_spheres:
                    measurement_unselect_sphere(selected_sphere)
                else:
                    measurement_select_sphere(selected_sphere)
            elif selected_sphere in self.measurement_selected_spheres:
                measurement_unselect_sphere(selected_sphere)
        elif bool(QGuiApplication.keyboardModifiers() & Qt.ControlModifier):  # type: ignore[attr-defined]
            for selected_sphere_i in self.measurement_selected_spheres:
                if selected_sphere_i == -1:
                    continue
                measurement_unselect_sphere(selected_sphere_i)

        self.renderer.update_atoms_vao(
            self.structure.drawer.sphere.vertices,
            self.structure.drawer.sphere.indices,
            self.structure.drawer.sphere_model_matrices,
            self.structure.drawer.atom_colors,
        )
        self.update()
        self.main_window.measurement_dialog.display_metrics(
            self.structure,
            self.measurement_selected_spheres,
        )

    def reset_measurement(self) -> None:
        """Reset measurement arrays and measurement dialog."""
        self.measurement_selected_spheres = [-1] * 4
        self.main_window.measurement_dialog.display_metrics(
            self.structure,
            self.measurement_selected_spheres,
        )

    def update_builder_selected_atoms(self, event: QMouseEvent) -> None:
        """Return the selected atoms.

        :param event: The mouse event.
        :return:
        """
        self.makeCurrent()

        selected_sphere = self.select_sphere(event.x(), event.y())

        def builder_select_sphere(sphere_id: int) -> None:
            id_in_selection = self.builder_selected_spheres.index(-1)
            self.builder_selected_spheres[id_in_selection] = sphere_id
            self.old_sphere_colors[id_in_selection] = self.structure.drawer.atom_colors[sphere_id].copy()
            self.structure.drawer.atom_colors[sphere_id] = self.new_sphere_colors[id_in_selection].copy()

        def builder_unselect_sphere(sphere_id: int) -> None:
            id_in_selection = self.builder_selected_spheres.index(sphere_id)
            self.structure.drawer.atom_colors[sphere_id] = self.old_sphere_colors[id_in_selection].copy()
            self.builder_selected_spheres[id_in_selection] = -1

        if selected_sphere != -1:
            if -1 in self.builder_selected_spheres:
                if selected_sphere in self.builder_selected_spheres:
                    builder_unselect_sphere(selected_sphere)
                else:
                    builder_select_sphere(selected_sphere)
            elif selected_sphere in self.builder_selected_spheres:
                builder_unselect_sphere(selected_sphere)

        self.renderer.update_atoms_vao(
            self.structure.drawer.sphere.vertices,
            self.structure.drawer.sphere.indices,
            self.structure.drawer.sphere_model_matrices,
            self.structure.drawer.atom_colors,
        )
        self.update()

    def unselect_all_atoms(self) -> None:
        """Unselect all selected atoms."""
        for selected_sphere_i in self.measurement_selected_spheres:
            if selected_sphere_i == -1:
                continue
            color = self.old_sphere_colors[self.measurement_selected_spheres.index(selected_sphere_i)].copy()
            self.structure.drawer.atom_colors[selected_sphere_i] = color
        for i in range(4):
            self.measurement_selected_spheres[i] = -1
        self.set_vertex_attribute_objects(update_bonds=False)
        self.update()

    def clear_builder_selected_atoms(self) -> None:
<<<<<<< HEAD
        """Reset the selected spheres builder spheres."""
        self.builder_selected_spheres = [-1] * 3
=======
        """Resets the selected spheres builder spheres."""
        self.builder_selected_spheres = [-1] * 3

    def adopt_config(self, other_widget: StructureWidget, custom_geometry: tuple[int, int] | None = None) -> None:
        """Adopt the configuration of another StructureWidget object.

        :param other_widget: the other StructureWidget object
        :param custom_geometry: custom geometry (width, height) for the widget
        """
        geometry = self.geometry()
        if custom_geometry is None:
            other_geometry = other_widget.geometry()
            geometry.setWidth(other_geometry.width())
            geometry.setHeight(other_geometry.height())
        else:
            geometry.setWidth(custom_geometry[0])
            geometry.setHeight(custom_geometry[1])

        self.setGeometry(geometry)
        self.camera.adopt_config(other_widget.camera)
        self.set_structure(other_widget.structure, reset_view=False)
        # self.update()
>>>>>>> 8aa7bab9
<|MERGE_RESOLUTION|>--- conflicted
+++ resolved
@@ -573,11 +573,7 @@
         self.update()
 
     def clear_builder_selected_atoms(self) -> None:
-<<<<<<< HEAD
         """Reset the selected spheres builder spheres."""
-        self.builder_selected_spheres = [-1] * 3
-=======
-        """Resets the selected spheres builder spheres."""
         self.builder_selected_spheres = [-1] * 3
 
     def adopt_config(self, other_widget: StructureWidget, custom_geometry: tuple[int, int] | None = None) -> None:
@@ -598,5 +594,4 @@
         self.setGeometry(geometry)
         self.camera.adopt_config(other_widget.camera)
         self.set_structure(other_widget.structure, reset_view=False)
-        # self.update()
->>>>>>> 8aa7bab9
+        # self.update()