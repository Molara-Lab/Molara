"""Contains the StructureWidget class, which is a subclass of QOpenGLWidget."""

from __future__ import annotations

from typing import TYPE_CHECKING

import numpy as np
from OpenGL.GL import GL_DEPTH_TEST, GL_MULTISAMPLE, glClearColor, glEnable, glViewport
from PySide6.QtCore import QEvent, Qt
from PySide6.QtGui import QGuiApplication
from PySide6.QtOpenGLWidgets import QOpenGLWidget
from PySide6.QtWidgets import QFileDialog

from molara.Rendering.camera import Camera
from molara.Rendering.rendering import Renderer
from molara.Rendering.shaders import compile_shaders
from molara.Rendering.atom_labels import init_atom_number, calculate_atom_number_arrays
from molara.Structure.crystal import Crystal
from molara.Tools.raycasting import select_sphere

if TYPE_CHECKING:
    from PySide6.QtGui import QMouseEvent
    from PySide6.QtWidgets import QWidget

    from molara.Structure.molecule import Molecule
    from molara.Structure.structure import Structure

__copyright__ = "Copyright 2024, Molara"


class StructureWidget(QOpenGLWidget):
    """Creates a StructureWidget object, which is a subclass of QOpenGLWidget."""

    def __init__(self, parent: QWidget) -> None:
        """Create a StructureWidget object, which is a subclass of QOpenGLWidget.

        :param parent: parent widget (main window's central widget)
        """
        self.central_widget = parent
        self.main_window = self.central_widget.parent()  # type: ignore[method-assign, assignment]
        QOpenGLWidget.__init__(self, parent)

        self.renderer = Renderer()
        self.structures: list[Structure | Molecule | Crystal] = []
        self.vertex_attribute_objects = [-1]
        self.axes = [
            -1,
            -1,
        ]  # -1 means no axes are drawn, any other integer means axes are drawn
        self.box = [
            -1,
            -1,
        ]
        self.rotate = False
        self.translate = False
        self.click_position: np.ndarray | None = None
        self.rotation_angle_x = 0.0
        self.rotation_angle_y = 0.0
        self.position = np.zeros(2)
        self.old_position = np.zeros(2)
        self.contour = False
        self.camera = Camera(self.width(), self.height())
        self.cursor_in_widget = False
        self.measurement_selected_spheres: list = [-1] * 4
        self.builder_selected_spheres: list = [-1] * 3

        self.old_sphere_colors: list = [np.ndarray] * 4
        self.new_sphere_colors: list = [
            np.array([1, 0, 0], dtype=np.float32),
            np.array([0, 1, 0], dtype=np.float32),
            np.array([0, 0, 1], dtype=np.float32),
            np.array([1, 1, 0], dtype=np.float32),
        ]
        self.show_atom_indices = False
        self.show_atom_indices_is_initialized = False
        self.atom_indices_arrays: tuple[np.ndarray, np.ndarray, np.ndarray] = (np.zeros(1), np.zeros(1), np.zeros(1))

    @property
    def bonds(self) -> bool:
        """Specifies whether bonds should be drawn (returns False if no bonds present whatsoever)."""
        if self.structures:
            result = self.structures[0].draw_bonds and self.structures[0].has_bonds
            self.main_window.structure_customizer_dialog.bonds = result
            return result
        return False

    @property
    def draw_bonds(self) -> bool:
        """Specifies whether bonds should be drawn."""
        if len(self.structures) != 1:
            return False
        return self.structures[0].draw_bonds

    @property
    def draw_axes(self) -> bool:
        """Specifies whether the axes should be drawn."""
        return self.axes[0] != -1

    @property
    def draw_unit_cell_boundaries(self) -> bool:
        """Specifies whether the unit cell boundaries should be drawn."""
        return self.box[0] != -1

    @property
    def orthographic_projection(self) -> bool:
        """Specifies whether the projection is orthographic or not."""
        return self.camera.orthographic_projection

    def toggle_atom_indices(self) -> None:
        """Toggle the display of atom indices."""
        self.show_atom_indices = not self.show_atom_indices
        self.show_atom_indices_is_initialized = not self.show_atom_indices_is_initialized
        if self.show_atom_indices and len(self.structure.atoms) < 999:
            self.atom_indices_arrays = init_atom_number(self.structure)
            self.update_label_positions()
            self.update()
        elif len(self.structure.atoms) > 999:
            print('Cannot display indices for more than 999 atoms.')
            self.show_atom_indices = False
            self.show_atom_indices_is_initialized = False
            self.atom_indices_arrays = (np.zeros(1), np.zeros(1))


    def update_label_positions(self) -> None:
        """Update the positions of the labels."""
        calculate_atom_number_arrays(self.atom_indices_arrays[0],
                                     self.atom_indices_arrays[1],
                                     self.structure, self.camera)
        self.renderer.draw_numbers(self.atom_indices_arrays[0],
                                   self.atom_indices_arrays[1],
                                   )


    def reset_view(self) -> None:
        """Reset the view of the structure to the initial view."""
        self.center_structure()
        dy, dz = None, None
        if not len(self.structures) or not self.structures[0]:
            return
        if not self.structures[0].atoms:
            return
        if len(self.structures[0].atoms) > 1:
            x, y, z = np.array([atom.position for atom in self.structures[0].atoms]).T
            dy = y.max() - y.min()
            dz = z.max() - z.min()
        self.camera.reset(self.width(), self.height(), dy, dz)
        self.update()

    def set_view_to_x_axis(self) -> None:
        """Set view angle parallel to x-axis."""
        self.camera.center_coordinates()
        self.camera.set_rotation("x")
        self.update()

    def set_view_to_y_axis(self) -> None:
        """Set view angle parallel to y-axis."""
        self.camera.center_coordinates()
        self.camera.set_rotation("y")
        self.update()

    def set_view_to_z_axis(self) -> None:
        """Set view angle parallel to z-axis."""
        self.camera.center_coordinates()
        self.camera.set_rotation("z")
        self.update()

    def delete_structure(self) -> None:
        """Delete structures and reset vertex attributes."""
        self.vertex_attribute_objects = [-1]
        self.update()

    def set_structure(self, structs: list[Structure | Crystal | Molecule], reset_view: bool = True) -> None:
        """Set the structures to be drawn.

        :param structs: list of Structure object that shall be drawn
        :param reset_view: Specifies whether the view shall be reset to the initial view
        """
<<<<<<< HEAD
        self.structure = struct
        self.structure_is_set = True
        if self.show_atom_indices and len(self.structure.atoms) < 999:
            self.atom_indices_arrays = init_atom_number(self.structure)
            self.show_atom_indices_is_initialized = True
            self.update_label_positions()
        elif len(self.structure.atoms) > 999:
            print('Cannot display indices for more than 999 atoms.')
            self.show_atom_indices = False
            self.atom_indices_arrays = (np.zeros(1), np.zeros(1), np.zeros(1))
            self.show_atom_indices_is_initialized = False
=======
        self.structures = structs
>>>>>>> ae5ecda2
        if reset_view:
            self.reset_view()
        else:
            self.set_vertex_attribute_objects()
            self.update()

        self.main_window.structure_customizer_dialog.set_bonds(self.bonds)
        self.main_window.structure_customizer_dialog.apply_changes()
        self.toggle_unit_cell_boundaries(update_box=True)

        self.reset_measurement()

    def center_structure(self) -> None:
        """Centers the structure in the widget."""
        if not self.structures:
            return
        self.structures[0].center_coordinates()
        self.camera.center_coordinates()
        self.set_vertex_attribute_objects()
        self.update()

    def export_snapshot(self) -> None:
        """Save a snapshot of the structure (as png)."""
        filename = QFileDialog.getSaveFileName(
            self,
            "Export structure to file",
            ".",
            "*.png",
        )
        self.grabFramebuffer().save(filename[0])

    def initializeGL(self) -> None:  # noqa: N802
        """Initialize the widget."""
        glClearColor(1, 1, 1, 1.0)
        glEnable(GL_DEPTH_TEST)
        glEnable(GL_MULTISAMPLE)
        self.renderer.set_shaders(compile_shaders())
        self.renderer.aspect_ratio = self.width() / self.height()

    def resizeGL(self, width: int, height: int) -> None:  # noqa: N802
        """Resizes the widget.

        :param width: widget width (in pixels)
        :param height: widget height (in pixels)
        """
        glViewport(0, 0, width, height)  # one can also use self.width() and self.height()
        self.camera.width, self.camera.height = width, height
        self.camera.calculate_projection_matrix()
        self.renderer.aspect_ratio = self.width() / self.height()
        self.update()

    def paintGL(self) -> None:  # noqa: N802
        """Draws the scene."""
        self.renderer.draw_scene(self.camera, self.bonds)
        if self.show_atom_indices:
            self.update_label_positions()
            self.renderer.display_numbers(self.camera)


    def set_vertex_attribute_objects(self, update_bonds: bool = True) -> None:
        """Set the vertex attribute objects of the structure."""
        assert isinstance(self.structures[0].drawer.cylinder_colors, np.ndarray)
        sphere_vertices = self.structures[0].drawer.sphere.vertices
        sphere_indices = self.structures[0].drawer.sphere.indices
        cylinder_vertices = self.structures[0].drawer.cylinder.vertices
        cylinder_indices = self.structures[0].drawer.cylinder.indices
        sphere_model_matrices = self.structures[0].drawer.sphere_model_matrices
        atom_colors = self.structures[0].drawer.atom_colors
        cylinder_model_matrices = self.structures[0].drawer.cylinder_model_matrices
        cylinder_colors = self.structures[0].drawer.cylinder_colors
        for i in range(1, len(self.structures)):
            sphere_model_matrices = np.concatenate(
                (sphere_model_matrices, self.structures[i].drawer.sphere_model_matrices),
                axis=0,
            )
            atom_colors = np.concatenate(
                (atom_colors, self.structures[i].drawer.atom_colors),
                axis=0,
            )
            cylinder_model_matrices = np.concatenate(
                (cylinder_model_matrices, self.structures[i].drawer.cylinder_model_matrices),
                axis=0,
            )
            cylinder_colors = np.concatenate(
                (cylinder_colors, self.structures[i].drawer.cylinder_colors),
                axis=0,
            )
        self.makeCurrent()
        self.renderer.update_atoms_vao(
            sphere_vertices,
            sphere_indices,
            sphere_model_matrices,
            atom_colors,
        )
        self.renderer.update_bonds_vao(
            cylinder_vertices,
            cylinder_indices,
            cylinder_model_matrices,
            cylinder_colors,
        ) if update_bonds else None

    def wheelEvent(self, event: QEvent) -> None:  # noqa: N802
        """Zooms in and out of the structure."""
        num_degrees = event.angleDelta().y() / 8  # type: ignore[attr-defined]
        num_steps = num_degrees / 100  # Empirical value to control zoom speed
        self.camera.set_distance_from_target(num_steps)
        self.camera.update()
        self.update()

    def mousePressEvent(self, event: QMouseEvent) -> None:  # noqa: N802
        """Start the rotation or translation of the structure.

        :param event: mouse event (such as left click, right click...)
        """
        if (
            event.button() == Qt.MouseButton.LeftButton
            and event.x() in range(self.width())
            and event.y() in range(self.height())
        ):
            if bool(QGuiApplication.keyboardModifiers() & Qt.ShiftModifier):  # type: ignore[attr-defined]
                if self.main_window.measurement_dialog.isVisible():
                    self.update_measurement_selected_atoms(event)

                if self.main_window.builder_dialog.isVisible():
                    self.update_builder_selected_atoms(event)

            else:
                self.rotate = True
                if self.translate is True:
                    self.stop_translate(event)
                self.set_normalized_position(event)
                self.click_position = np.copy(self.position)
        if (
            event.button() == Qt.MouseButton.RightButton
            and event.x() in range(self.width())
            and event.y() in range(self.height())
        ):
            self.translate = True
            if self.rotate is True:
                self.stop_rotation(event)
            self.set_normalized_position(event)
            self.click_position = np.copy(self.position)

    def mouseMoveEvent(self, event: QMouseEvent) -> None:  # noqa: N802
        """Rotates or translates the structure.

        :param event: mouse event (such as left click, right click...)
        """
        if self.rotate and self.click_position is not None:
            self.set_normalized_position(event)
            self.camera.set_rotation_quaternion(self.click_position, self.position)
            self.camera.update()
            self.update()
        if self.translate and self.click_position is not None:
            self.set_normalized_position(event)
            self.camera.set_translation_vector(self.click_position, self.position)
            self.camera.update()
            self.update()

    def set_normalized_position(self, event: QMouseEvent) -> None:
        """Set the normalized position of the mouse cursor.

        :param event: mouse event (such as left click, right click...)
        """
        if self.width() >= self.height():
            self.position[0] = (event.x() * 2 - self.width()) / self.width()
            self.position[1] = -(event.y() * 2 - self.height()) / self.width()
        else:
            self.position[0] = (event.x() * 2 - self.width()) / self.height()
            self.position[1] = -(event.y() * 2 - self.height()) / self.height()
        self.position = np.array(self.position, dtype=np.float32)

    def mouseReleaseEvent(self, event: QMouseEvent) -> None:  # noqa: N802
        """Stop the rotation or translation of the structure.

        :param event: mouse event (such as left click, right click...)
        """
        if event.button() == Qt.MouseButton.LeftButton and self.rotate:
            self.stop_rotation(event)
        if event.button() == Qt.MouseButton.RightButton and self.translate:
            self.stop_translate(event)

    def stop_translate(self, event: QMouseEvent) -> None:
        """Stop the translation of the structure.

        :param event: mouse event (such as left click, right click...)
        :return:
        """
        self.translate = False
        self.set_normalized_position(event)
        self.camera.update(save=True)
        self.click_position = None

    def stop_rotation(self, event: QMouseEvent) -> None:
        """Stop the rotation of the structure.

        :param event: mouse event (such as left click, right click...)
        :return:
        """
        self.rotate = False
        self.set_normalized_position(event)
        self.camera.update(save=True)
        self.click_position = None

    def toggle_axes(self) -> None:
        """Draws the cartesian axes."""
        length = 2.0
        radius = 0.02
        self.makeCurrent()
        if self.draw_axes:
            self.renderer.remove_cylinder(self.axes[0])
            self.renderer.remove_sphere(self.axes[1])
            self.axes = [-1, -1]
            self.update()
            self.main_window.update_action_texts()
            return

        positions = np.array(
            [[length / 2, 0, 0], [0, length / 2, 0], [0, 0, length / 2]],
            dtype=np.float32,
        )
        directions = np.eye(3, dtype=np.float32)
        colors = np.eye(3, dtype=np.float32)
        radii = np.array([radius] * 3, dtype=np.float32)
        lengths = np.array([length] * 3, dtype=np.float32)
        self.axes[0] = self.renderer.draw_cylinders(
            positions,
            directions,
            radii,
            lengths,
            colors,
            25,
        )
        positions = np.array(
            [[length, 0, 0], [0, length, 0], [0, 0, length], [0, 0, 0]],
            dtype=np.float32,
        )
        colors = np.array(
            [[1, 0, 0], [0, 1, 0], [0, 0, 1], [1, 1, 1]],
            dtype=np.float32,
        )
        radii = np.array([radius] * 4, dtype=np.float32)
        self.axes[1] = self.renderer.draw_spheres(positions, radii, colors, 25)
        self.update()

        self.main_window.update_action_texts()

    def toggle_projection(self) -> None:
        """Toggles between orthographic and perspective projection."""
        self.camera.toggle_projection()
        self.update()
        self.main_window.update_action_texts()

    def toggle_unit_cell_boundaries(self, update_box: bool = False) -> None:
        """Draws the unit cell boundaries.

        :param update_box: specifies whether box shall be updated. If False, a drawn box will be hidden.
        """
        if len(self.structures) != 1:
            return

        self.makeCurrent()

        box_was_drawn = self.box[0] != -1

        if not box_was_drawn and update_box:
            # if no box is drawn and unit cell boundary shall not be toggled but just updated, nothing needs to be done!
            return

        if box_was_drawn:
            self.renderer.remove_cylinder(self.box[0])
            # if a box was drawn and the unit cell boundary shall not be simply updated,
            # the box should be removed.
            if not update_box:
                self.box = [-1, -1]
                self.update()
                self.main_window.update_action_texts()
                return
            if not isinstance(self.structures[0], Crystal):
                self.box = [-1, -1]
                self.update()
                self.main_window.update_action_texts()
                return

        # the unit cell boundaries shall be drawn anew if:
        # 1.) a box was not drawn before and function is called as a "toggle", not an update
        # 2.) a box was drawn before, but shall be updated (crystal structure changed)
        assert isinstance(self.structures[0], Crystal)
        basis_vectors_matrix = np.array(self.structures[0].basis_vectors)
        zero_vec = np.array([0, 0, 0])
        positions = np.array(
            [
                [zero_vec, basis_vectors_matrix[0]],
                [zero_vec, basis_vectors_matrix[1]],
                [zero_vec, basis_vectors_matrix[2]],
                [basis_vectors_matrix[0], basis_vectors_matrix[0] + basis_vectors_matrix[1]],
                [basis_vectors_matrix[0], basis_vectors_matrix[0] + basis_vectors_matrix[2]],
                [basis_vectors_matrix[1], basis_vectors_matrix[1] + basis_vectors_matrix[0]],
                [basis_vectors_matrix[1], basis_vectors_matrix[1] + basis_vectors_matrix[2]],
                [basis_vectors_matrix[2], basis_vectors_matrix[2] + basis_vectors_matrix[1]],
                [basis_vectors_matrix[2], basis_vectors_matrix[2] + basis_vectors_matrix[0]],
                [
                    basis_vectors_matrix[0] + basis_vectors_matrix[1],
                    basis_vectors_matrix[0] + basis_vectors_matrix[1] + basis_vectors_matrix[2],
                ],
                [
                    basis_vectors_matrix[0] + basis_vectors_matrix[2],
                    basis_vectors_matrix[0] + basis_vectors_matrix[1] + basis_vectors_matrix[2],
                ],
                [
                    basis_vectors_matrix[1] + basis_vectors_matrix[2],
                    basis_vectors_matrix[0] + basis_vectors_matrix[1] + basis_vectors_matrix[2],
                ],
            ],
            dtype=np.float32,
        )

        radius = 0.02
        positions -= self.structures[0].center
        colors = np.array([0, 0, 0] * positions.shape[0], dtype=np.float32)
        radii = np.array([radius] * positions.shape[0], dtype=np.float32)
        self.box[0] = self.renderer.draw_cylinders_from_to(
            positions,
            radii,
            colors,
            25,
        )
        self.update()

        self.main_window.update_action_texts()

    def select_sphere(self, xpos: int, ypos: int) -> int:
        """Return index of sphere that has been selected by clicking.

        :param xpos: x position of the mouse-click event
        :param ypos: y position of the mouse-click event
        """
        if len(self.structures) != 1:
            return -1

        click_position = np.array(
            [
                (xpos * 2 - self.width()) / self.width(),
                (ypos * 2 - self.height()) / self.height(),
            ],
            dtype=np.float32,
        )
        return select_sphere(
            click_position,
            self.camera.position,
            self.camera.view_matrix_inv,
            self.camera.projection_matrix_inv,
            self.camera.fov,
            self.height() / self.width(),
            self.structures[0].drawer.atom_positions,
            self.structures[0].drawer.atom_scales[:, 0],  # type: ignore[call-overload]
        )

    def update_measurement_selected_atoms(self, event: QMouseEvent) -> None:  # noqa: C901
        """Update the selected atoms in the measurement dialog.

        :param event: mouse event (such as left click, right click...)
        :return:
        """
        if len(self.structures) != 1:
            return

        self.makeCurrent()
        selected_sphere = self.select_sphere(event.x(), event.y())

        def measurement_select_sphere(sphere_id: int) -> None:
            id_in_selection = self.measurement_selected_spheres.index(-1)
            self.measurement_selected_spheres[id_in_selection] = sphere_id
            self.old_sphere_colors[id_in_selection] = self.structures[0].drawer.atom_colors[sphere_id].copy()
            self.structures[0].drawer.atom_colors[sphere_id] = self.new_sphere_colors[id_in_selection].copy()

        def measurement_unselect_sphere(sphere_id: int) -> None:
            id_in_selection = self.measurement_selected_spheres.index(sphere_id)
            self.structures[0].drawer.atom_colors[sphere_id] = self.old_sphere_colors[id_in_selection].copy()
            self.measurement_selected_spheres[id_in_selection] = -1

        if selected_sphere != -1:
            if -1 in self.measurement_selected_spheres:
                if selected_sphere in self.measurement_selected_spheres:
                    measurement_unselect_sphere(selected_sphere)
                else:
                    measurement_select_sphere(selected_sphere)
            elif selected_sphere in self.measurement_selected_spheres:
                measurement_unselect_sphere(selected_sphere)
        elif bool(QGuiApplication.keyboardModifiers() & Qt.ControlModifier):  # type: ignore[attr-defined]
            for selected_sphere_i in self.measurement_selected_spheres:
                if selected_sphere_i == -1:
                    continue
                measurement_unselect_sphere(selected_sphere_i)

        self.renderer.update_atoms_vao(
            self.structures[0].drawer.sphere.vertices,
            self.structures[0].drawer.sphere.indices,
            self.structures[0].drawer.sphere_model_matrices,
            self.structures[0].drawer.atom_colors,
        )
        self.update()
        self.main_window.measurement_dialog.display_metrics(
            self.structures[0],
            self.measurement_selected_spheres,
        )

    def reset_measurement(self) -> None:
        """Reset measurement arrays and measurement dialog."""
        if len(self.structures) != 1:
            return
        self.measurement_selected_spheres = [-1] * 4
        self.main_window.measurement_dialog.display_metrics(
            self.structures[0],
            self.measurement_selected_spheres,
        )

    def update_builder_selected_atoms(self, event: QMouseEvent) -> None:
        """Return the selected atoms.

        :param event: The mouse event.
        :return:
        """
        if len(self.structures) != 1:
            return
        self.makeCurrent()

        selected_sphere = self.select_sphere(event.x(), event.y())

        def builder_select_sphere(sphere_id: int) -> None:
            id_in_selection = self.builder_selected_spheres.index(-1)
            self.builder_selected_spheres[id_in_selection] = sphere_id
            self.old_sphere_colors[id_in_selection] = self.structures[0].drawer.atom_colors[sphere_id].copy()
            self.structures[0].drawer.atom_colors[sphere_id] = self.new_sphere_colors[id_in_selection].copy()

        def builder_unselect_sphere(sphere_id: int) -> None:
            id_in_selection = self.builder_selected_spheres.index(sphere_id)
            self.structures[0].drawer.atom_colors[sphere_id] = self.old_sphere_colors[id_in_selection].copy()
            self.builder_selected_spheres[id_in_selection] = -1

        if selected_sphere != -1:
            if -1 in self.builder_selected_spheres:
                if selected_sphere in self.builder_selected_spheres:
                    builder_unselect_sphere(selected_sphere)
                else:
                    builder_select_sphere(selected_sphere)
            elif selected_sphere in self.builder_selected_spheres:
                builder_unselect_sphere(selected_sphere)

        self.renderer.update_atoms_vao(
            self.structures[0].drawer.sphere.vertices,
            self.structures[0].drawer.sphere.indices,
            self.structures[0].drawer.sphere_model_matrices,
            self.structures[0].drawer.atom_colors,
        )
        self.update()

    def unselect_all_atoms(self) -> None:
        """Unselect all selected atoms."""
        if len(self.structures) != 1:
            return
        for selected_sphere_i in self.measurement_selected_spheres:
            if selected_sphere_i == -1:
                continue
            color = self.old_sphere_colors[self.measurement_selected_spheres.index(selected_sphere_i)].copy()
            self.structures[0].drawer.atom_colors[selected_sphere_i] = color
        for i in range(4):
            self.measurement_selected_spheres[i] = -1
        self.set_vertex_attribute_objects(update_bonds=False)
        self.update()

    def clear_builder_selected_atoms(self) -> None:
        """Reset the selected spheres builder spheres."""
        self.builder_selected_spheres = [-1] * 3<|MERGE_RESOLUTION|>--- conflicted
+++ resolved
@@ -110,22 +110,14 @@
         """Toggle the display of atom indices."""
         self.show_atom_indices = not self.show_atom_indices
         self.show_atom_indices_is_initialized = not self.show_atom_indices_is_initialized
-        if self.show_atom_indices and len(self.structure.atoms) < 999:
-            self.atom_indices_arrays = init_atom_number(self.structure)
-            self.update_label_positions()
-            self.update()
-        elif len(self.structure.atoms) > 999:
-            print('Cannot display indices for more than 999 atoms.')
-            self.show_atom_indices = False
-            self.show_atom_indices_is_initialized = False
-            self.atom_indices_arrays = (np.zeros(1), np.zeros(1))
+        self.set_atom_numbers()
 
 
     def update_label_positions(self) -> None:
         """Update the positions of the labels."""
         calculate_atom_number_arrays(self.atom_indices_arrays[0],
                                      self.atom_indices_arrays[1],
-                                     self.structure, self.camera)
+                                     self.structures[0], self.camera)
         self.renderer.draw_numbers(self.atom_indices_arrays[0],
                                    self.atom_indices_arrays[1],
                                    )
@@ -169,27 +161,27 @@
         self.vertex_attribute_objects = [-1]
         self.update()
 
+
+    def set_atom_numbers(self) -> None:
+        """Set the atom numbers."""
+        if self.show_atom_indices and len(self.structures[0].atoms) < 999:
+            self.atom_indices_arrays = init_atom_number(self.structures[0])
+            self.update_label_positions()
+            self.update()
+        elif len(self.structures[0].atoms) > 999:
+            print('Cannot display indices for more than 999 atoms.')
+            self.show_atom_indices = False
+            self.show_atom_indices_is_initialized = False
+            self.atom_indices_arrays = (np.zeros(1), np.zeros(1))
+
     def set_structure(self, structs: list[Structure | Crystal | Molecule], reset_view: bool = True) -> None:
         """Set the structures to be drawn.
 
         :param structs: list of Structure object that shall be drawn
         :param reset_view: Specifies whether the view shall be reset to the initial view
         """
-<<<<<<< HEAD
-        self.structure = struct
-        self.structure_is_set = True
-        if self.show_atom_indices and len(self.structure.atoms) < 999:
-            self.atom_indices_arrays = init_atom_number(self.structure)
-            self.show_atom_indices_is_initialized = True
-            self.update_label_positions()
-        elif len(self.structure.atoms) > 999:
-            print('Cannot display indices for more than 999 atoms.')
-            self.show_atom_indices = False
-            self.atom_indices_arrays = (np.zeros(1), np.zeros(1), np.zeros(1))
-            self.show_atom_indices_is_initialized = False
-=======
         self.structures = structs
->>>>>>> ae5ecda2
+        self.set_atom_numbers()
         if reset_view:
             self.reset_view()
         else:
