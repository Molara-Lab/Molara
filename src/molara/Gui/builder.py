"""Dialog for building molecules via a Z-matrix."""

from __future__ import annotations

import re
from copy import deepcopy
from typing import TYPE_CHECKING, Any, Callable, TypeVar

import numpy as np
from PySide6.QtWidgets import QDialog, QTableWidgetItem

from molara.Gui.ui_builder import Ui_builder
from molara.Structure.atom import element_symbol_to_atomic_number
from molara.Structure.molecule import Molecule
from molara.Structure.molecules import Molecules

if TYPE_CHECKING:
    from PySide6.QtWidgets import QMainWindow
    from typing_extensions import ParamSpec

    from molara.Gui.main_window import MainWindow
    from molara.Gui.structure_widget import StructureWidget

    T = TypeVar("T")
    P = ParamSpec("P")

__copyright__ = "Copyright 2024, Molara"


def toggle_slot(func: Callable[..., Any]) -> Callable[..., Any]:
    """Toggles the disable slot variable to circumvent recursivity."""

    def wrapper(self: BuilderDialog, *args: P.args, **kwargs: P.kwargs) -> None:
        if self.disable_slot:
            return
        self.disable_slot = True
        func(self, *args, **kwargs)
        self.disable_slot = False

    return wrapper


class BuilderDialog(QDialog):
    """Dialog to ask for information to build molecules."""

    def __init__(self, parent: QMainWindow | None = None) -> None:
        """Initialize the ZMatBuilder dialog.

        :param parent: the parent widget (main window).
        """
        super().__init__(
            parent,
        )  # structure widget is passed as a parent
        self.ui = Ui_builder()
        self.ui.setupUi(self)
        self.ui.AddAtomButton.clicked.connect(self.select_add)
        self.ui.DeleteAtomButton.clicked.connect(self.delete_atom)
        self.ui.tableWidget.itemChanged.connect(self.adapt_z_matrix)

        self.ui.tableWidget.acceptDrops()

        self.main_window: MainWindow = self.parent()
        self.structure_widget: StructureWidget = self.parent().structure_widget

        self.main_window.mols = Molecules()
        self.z_matrix: list[dict] = []

        self.disable_slot: bool = False
        self.colliding_idx: int | None = None

        self._initialize_table()

    def _initialize_table(self) -> None:
        """Initialize the table of the builder."""
        self.ui.tableWidget.setRowCount(0)
        self.ui.tableWidget.setColumnCount(7)

        column_widths = [55, 40, 70, 40, 70, 40, 70]
        for col, width in enumerate(column_widths):
            self.ui.tableWidget.setColumnWidth(col, width)

        text_data = ["Element", "At. 1", "Distance[A]", "At. 2", "Angle[°]", "At. 3", "Dihedral[°]"]
        for column, text in enumerate(text_data):
            self.ui.tableWidget.setHorizontalHeaderItem(column, QTableWidgetItem(text))

    @toggle_slot
    def select_add(self) -> None:
        """Select the add procedure. Depends on the number of atoms in the molecule."""
        self.err = False
        self.colliding_idx = None

        if self.main_window.mols.num_mols == 0:
            self.disable_slot = False
            num_atoms = 0
        else:
            num_atoms = self.main_window.mols.mols[0].n_at
        params, atom_ids = self._get_parameters(num_atoms)

        self.add_atom(num_atoms, params, atom_ids)
        mol = self.main_window.mols.mols[0]

        self.disable_slot = False
        if not self.err and self.colliding_idx is None:
            self.structure_widget.set_structure([mol])
            self.structure_widget.update()
            self.z_matrix.append({"parameter": params, "atom_ids": atom_ids})
            self._set_z_matrix_row(mol.n_at, mol.n_at - 1)
            self.structure_widget.clear_builder_selected_atoms()

    def delete_atom(self) -> None:
        """Delete an atom from the z-matrix visualization table and z_matrix itself."""
        index = self.ui.tableWidget.currentRow()

        mol = self.main_window.mols.mols[0]

        do_deletion = self._check_z_matrix_deletion(index)

        if not do_deletion:
            return

        error_msg = f"Atom {index+1} will be deleted."
        self.ui.ErrorMessageBrowser.setText(error_msg)
        self._delete_zmat_row(index, mol.n_at)
        self._delete_table_row(index)

        if mol.n_at <= 2:  # noqa: PLR2004
            mol.draw_bonds = False

        mol.remove_atom(index=index)

        self.structure_widget.delete_structure()

        if mol.n_at > 0:
            self.structure_widget.set_structure([mol])
        else:
            self.main_window.mols.remove_molecule(0)
            self.structure_widget.update()

    @toggle_slot
    def adapt_z_matrix(self, item: QTableWidgetItem) -> None:
        """Change the z-matrix in dependence of the visualization table.

        :param item: passed item from the visualization table
        """
        row = item.row()

        self.disable_slot = False
        self._clear_upper_table_entries(self.main_window.mols.mols[0].n_at)

        self.colliding_idx = None

        params = self._get_parameters_from_table(row)

        if params[0] is None:
            error_msg = "Incorrect input type."
            self.ui.ErrorMessageBrowser.setText(error_msg)
            self._set_z_matrix_row(self.main_window.mols.mols[0].n_at, row)
            return

        self.z_matrix_temp = deepcopy(self.z_matrix)
        self.z_matrix[row]["parameter"] = params
        mol_temp = self.main_window.mols.mols[0]
        self.main_window.mols.remove_molecule(0)

        for i in range(len(self.z_matrix)):
            params = self.z_matrix[i]["parameter"]
            atom_ids = self.z_matrix[i]["atom_ids"]
            if i == 0:
                self.disable_slot = False
            self.add_atom(i, params, atom_ids)
            mol: Molecule = self.main_window.mols.mols[0]

            if self.colliding_idx is not None:
                mol = mol_temp
                self.z_matrix = self.z_matrix_temp
                self.main_window.mols.mols[0] = mol_temp
                break

<<<<<<< HEAD
        self.structure_widget.delete_structure()
        self.structure_widget.set_structure([mol])

        self._update_z_matrix(mol.n_at)
=======
            for i in range(len(self.z_matrix)):
                if i == 0:
                    params = self.z_matrix[0]["parameter"]
                    atom_nums = self.z_matrix[0]["atom_nums"]
                    self.disable_slot = False
                    self.add_first_atom(params)
                    mol: Molecule = self.main_window.mols.mols[0]
                else:
                    mol = self.main_window.mols.mols[0]
                    params = self.z_matrix[i]["parameter"]
                    atom_nums = self.z_matrix[i]["atom_nums"]
                    if i >= 3:  # noqa: PLR2004
                        self.add_nth_atom(mol, params, atom_nums)
                    elif i == 2:  # noqa: PLR2004
                        self.add_third_atom(mol, params, atom_nums)
                    elif i == 1:
                        self.add_second_atom(mol, params)

                if self.colliding_idx is not None:
                    mol = mol_temp
                    self.z_matrix = self.z_matrix_temp
                    self.main_window.mols.mols[0] = mol_temp
                    break

            self.structure_widget.delete_structure()
            self.structure_widget.set_structure([mol])  # type: ignore[reportPossiblyUnboundVariable]

            self._update_z_matrix(mol.n_at)  # type: ignore[reportPossiblyUnboundVariable]
>>>>>>> a42bb96d

        self.colliding_idx = None

    def _orth(self, vec: np.ndarray, unitvec: np.ndarray) -> np.ndarray:
        """Calculate a vector that is orthogonal to the two given vectors.

        :param vec: vector to orthogonalize
        :param unitvec: unitvector

        """
        return vec - np.dot(vec, unitvec) * unitvec

    def add_atom(self, count_atoms: int, params: tuple, atom_ids: list) -> None:
        """Add an atom to the molecule.

        :param count_atoms: number of atoms that have been added so far
        :param params: parameters that are passed for the atom
        :param atom_ids: atom ids of the selected atoms
        """
        element, dist = params[0], params[1]
        angle = params[2] if len(params) > 2 else None  # noqa: PLR2004
        # dihedral = params[3] if len(params) > 3 else None

        atomic_num = element_symbol_to_atomic_number(element)
        atomic_num_valid = self._check_element(atomic_num)
        dist_valid = self._check_value(dist) if count_atoms > 0 else True
        angle_valid = self._check_value(angle) if angle is not None else True
        values_valid = atomic_num_valid and dist_valid and angle_valid

        if not (atomic_num_valid and values_valid):
            return

        # check if atom is the very first to be added
        if count_atoms == 0:
            pos = self.calc_position_new_atom(count_atoms, params, atom_ids)
            self.main_window.mols.add_molecule(
                Molecule(np.array([atomic_num]), pos, draw_bonds=False),
            )
            return

        # starting from the third atom, atoms must have been selected in order to specify relative position
        atom_selection_check = self._check_selected_atoms(*atom_ids[:count_atoms]) if count_atoms >= 2 else True  # noqa: PLR2004
        if not atom_selection_check:
            return

        mol = self.main_window.mols.mols[0]
        pos = self.calc_position_new_atom(count_atoms, params, atom_ids)

        # check for collisions
        self.colliding_idx = mol.compute_collision(pos) if count_atoms >= 3 else None  # noqa: PLR2004
        if self.colliding_idx is not None:
            error_msg = f"The atom would collide with atom {self.colliding_idx+1}"
            self.ui.ErrorMessageBrowser.setText(error_msg)
            return

        mol.toggle_bonds() if count_atoms == 1 else None
        mol.add_atom(atomic_num, np.squeeze(pos))

    def calc_position_new_atom(self, count_atoms: int, params: tuple, atom_ids: list) -> np.ndarray:
        """Calculate the position of the new atom to be added.

        :param count_atoms: number of atoms that have been added so far
        :param params: parameters that are passed for the atom
        :param atom_ids: atom ids of the selected atoms
        """
        if count_atoms == 0:
            return np.zeros([1, 3])

        dist = params[1]
        angle = params[2] if len(params) > 2 else None  # noqa: PLR2004
        dihedral = params[3] if len(params) > 3 else None  # noqa: PLR2004
        # add second atom
        if count_atoms == 1:
            return np.array([0.0, 0.0, dist])

        mol = self.main_window.mols.mols[0]
        # add third atom
        if count_atoms == 2:  # noqa: PLR2004
            coord = np.array([dist * np.sin(angle), 0, dist * np.cos(angle)])
            coord[2] = (
                mol.atoms[atom_ids[0]].position[2] - coord[2]
                if atom_ids[0] == 1
                else mol.atoms[atom_ids[0]].position[2] + coord[2]
            )
            return coord

        # add nth atom
        at1_id, at2_id, at3_id = atom_ids
        vec1 = mol.atoms[at2_id].position - mol.atoms[at1_id].position
        length = np.linalg.norm(vec1)
        vec1 = vec1 / length if length > 0 else np.array([0, 0, 1.0])
        vec2 = self._orth(mol.atoms[at3_id].position - mol.atoms[at2_id].position, vec1)
        length = np.linalg.norm(vec2)
        vec2 = vec2 / length if length > 0 else np.array([1.0, 0, 0])
        if np.linalg.norm(self._orth(vec2, vec1)) == 0:
            vec2 = np.array([0, 1.0, 0])
        vec3 = np.cross(vec1, vec2)
        vec3 = vec3 / np.linalg.norm(vec3)
        tmp = dist * np.sin(angle)
        coord = mol.atoms[at1_id].position + dist * np.cos(angle) * vec1
        coord += tmp * np.cos(dihedral) * vec2 + tmp * np.sin(dihedral) * vec3
        return coord

    def _clear_all_text(self) -> None:
        """Clear all text in the zbuilder dialog."""
        for line_edit in [
            self.ui.Box_0Element,
            self.ui.Box_1BondDistance,
            self.ui.Box_2BondAngle,
            self.ui.Box_3DihedralAngle,
        ]:
            line_edit.clear()

    def _check_value(self, *args: float, threshold: float = 1e-8) -> bool:
        """Check whether values are larger than a threshold.

        :param args: Parameter to check whether threshold is reached.
        :param threshold: Threshold to be reached.
        """
        error_msg = "Parameter values are not valid."
        vals_above_threshold = True

        for arg in args:
            vals_above_threshold = arg > threshold
            if not (vals_above_threshold):
                self.ui.ErrorMessageBrowser.setText(error_msg)
                self.err = True
                break

        return vals_above_threshold

    def _check_selected_atoms(self, *selected_atoms: int) -> bool:
        """Check if all necessary atoms are selected.

        :param selected_atoms:int: Selected Atoms to check if not -1
        """
        error_msg = "Not enough atoms selected."
        all_selected = True
        for idx in selected_atoms:
            if idx == -1:
                all_selected = False
                self.ui.ErrorMessageBrowser.setText(error_msg)
                self.err = True
                break

        return all_selected

    def _check_element(self, atomic_num: int | None) -> bool:
        """Check if the element which should be added exists.

        :param atomic_num: atomic number (core charge) which is None if not an element.
        """
        error_msg = "This is not an element."
        is_element = True
        if atomic_num == 0:
            is_element = False
            self.ui.ErrorMessageBrowser.setText(error_msg)
            self.err = True

        return is_element

    @toggle_slot
    def _set_z_matrix_row(self, tot_row: int, row: int) -> None:
        """Set a z matrix row in the table in builder dialog.

        :param tot_row: Total number of rows
        :param row: The idx of the row to be changed
        """
        param_rows = [0, 2, 4, 6]
        atom_id_rows = [0, 1, 3, 5]

        self.ui.tableWidget.setRowCount(tot_row)

        for i, text in enumerate(self.z_matrix[row]["parameter"]):
            if text is not None:
                if i == 0:  # atom id
                    temp_text = text
                elif i == 1:  # distance
                    temp_text = f"{text:.2f}"
                else:  # angles (bond angle, dihedral angle)
                    temp_text = f"{np.rad2deg(text):.2f}"

                self.ui.tableWidget.setItem(row, param_rows[i], QTableWidgetItem(temp_text))
                if param_rows[i] != 0:
                    atom_id = self.z_matrix[row]["atom_ids"][i - 1]
                    self.ui.tableWidget.setItem(row, atom_id_rows[i], QTableWidgetItem(str(atom_id + 1)))

    def _update_z_matrix(self, tot_row: int) -> None:
        """Update the complete z-matrix table.

        :param tot_row: Total number of rows
        """
        self.ui.tableWidget.setRowCount(tot_row)
        for j in range(tot_row):
            self._set_z_matrix_row(tot_row, j)

    def _delete_table_row(self, idx: int) -> None:
        """Delete a row from the table.

        :param idx: Index of the row to be deleted
        """
        self.ui.tableWidget.removeRow(idx)

    def _get_parameters(self, num_atoms: int) -> tuple[tuple, list]:
        """Return the parameter from the input boxes.

        :param num_atoms: Current number of atoms of the molecule.
        """
        element: str = self.ui.Box_0Element.text().capitalize()
        dist: float = float(self.ui.Box_1BondDistance.text())
        angle: float = np.deg2rad(float(self.ui.Box_2BondAngle.text()))
        dihedral: float = np.deg2rad(float(self.ui.Box_3DihedralAngle.text()))
        atom_ids = self.structure_widget.builder_selected_spheres

        if num_atoms == 0:
            return (element, None), []
        if num_atoms == 1:
            return (element, dist), [0]
        if num_atoms == 2:  # noqa: PLR2004
            return (element, dist, angle), atom_ids
        return (
            element,
            dist,
            angle,
            dihedral,
        ), atom_ids

    def _get_parameters_from_table(self, row: int) -> tuple:
        """Return the parameter of a specified row in the table.

        :param row: Index of the row of interest.
        """
        param_type_validity = True

        if row >= 0:
            element = str(self.ui.tableWidget.item(row, 0).text().capitalize())
            param_type_validity = bool(re.match("^[A-Z]", element))
            param_type_validity = bool(element_symbol_to_atomic_number(element)) and param_type_validity

        if row >= 1:
            dist = self.ui.tableWidget.item(row, 2).text()
            param_type_validity = bool(re.match(r"^-?\d+(\.\d+)?$", dist)) and param_type_validity

        if row >= 2:  # noqa: PLR2004
            angle = self.ui.tableWidget.item(row, 4).text()
            param_type_validity = bool(re.match(r"^-?\d+(\.\d+)?$", angle)) and param_type_validity

        if row >= 3:  # noqa: PLR2004
            dihedral = self.ui.tableWidget.item(row, 6).text()
            param_type_validity = bool(re.match(r"^-?\d+(\.\d+)?$", dihedral)) and param_type_validity

        if not param_type_validity:
            return (None,)

        if row == 0:
            return (element, None)  # type: ignore[reportPossiblyUnboundVariable]
        if row == 1:
            return (element, float(dist))  # type: ignore[reportPossiblyUnboundVariable]
        if row == 2:  # noqa: PLR2004
            return (element, float(dist), np.deg2rad(float(angle)))  # type: ignore[reportPossiblyUnboundVariable]

        return (element, float(dist), np.deg2rad(float(angle)), np.deg2rad(float(dihedral)))  # type: ignore[reportPossiblyUnboundVariable]

    def _check_z_matrix_deletion(self, idx: int) -> bool:
        """Check if the deletion of the z-matrix entry is valid.

        :param idx: Index of the row to be deleted
        """
        if idx == -1:
            error_msg = "No Atom was chosen to be deleted."
            self.ui.ErrorMessageBrowser.setText(error_msg)
            return False

        for entry in self.z_matrix:
            if idx in entry["atom_ids"]:
                error_msg = f"Cannot be deleted. Atom {idx+1} depends on this atom."
                self.ui.ErrorMessageBrowser.setText(error_msg)
                return False

        return True

    def _delete_zmat_row(self, idx: int, num_atoms: int) -> None:
        """Delete an entry in the z-matrix.

        :param idx: Index of the row to be deleted
        :param num_atoms: Total number of atoms in the molecule.
        """
        for i in range(idx, num_atoms):
            for j, at_id in enumerate(self.z_matrix[i]["atom_ids"]):
                if at_id > idx and at_id != -1:
                    self.z_matrix[i]["atom_ids"][j] -= 1

        self.z_matrix.pop(idx)

    @toggle_slot
    def _clear_upper_table_entries(self, number_of_rows: int) -> None:
        """Clear the unnecessary table entries if there is some input."""
        first_row = 0
        second_row = 1
        third_row = 2
        if number_of_rows > first_row:
            for col in range(1, 6):
                self.ui.tableWidget.setItem(first_row, col, QTableWidgetItem(""))
        if number_of_rows > second_row:
            for col in range(3, 6):
                self.ui.tableWidget.setItem(second_row, col, QTableWidgetItem(""))
        if number_of_rows > third_row:
            for col in range(5, 6):
                self.ui.tableWidget.setItem(third_row, col, QTableWidgetItem(""))<|MERGE_RESOLUTION|>--- conflicted
+++ resolved
@@ -162,6 +162,10 @@
         mol_temp = self.main_window.mols.mols[0]
         self.main_window.mols.remove_molecule(0)
 
+        if not self.z_matrix:
+            return
+
+        mol: Molecule = Molecule(np.array([]), np.array([]), None, dummy=True)
         for i in range(len(self.z_matrix)):
             params = self.z_matrix[i]["parameter"]
             atom_ids = self.z_matrix[i]["atom_ids"]
@@ -176,43 +180,9 @@
                 self.main_window.mols.mols[0] = mol_temp
                 break
 
-<<<<<<< HEAD
         self.structure_widget.delete_structure()
         self.structure_widget.set_structure([mol])
-
         self._update_z_matrix(mol.n_at)
-=======
-            for i in range(len(self.z_matrix)):
-                if i == 0:
-                    params = self.z_matrix[0]["parameter"]
-                    atom_nums = self.z_matrix[0]["atom_nums"]
-                    self.disable_slot = False
-                    self.add_first_atom(params)
-                    mol: Molecule = self.main_window.mols.mols[0]
-                else:
-                    mol = self.main_window.mols.mols[0]
-                    params = self.z_matrix[i]["parameter"]
-                    atom_nums = self.z_matrix[i]["atom_nums"]
-                    if i >= 3:  # noqa: PLR2004
-                        self.add_nth_atom(mol, params, atom_nums)
-                    elif i == 2:  # noqa: PLR2004
-                        self.add_third_atom(mol, params, atom_nums)
-                    elif i == 1:
-                        self.add_second_atom(mol, params)
-
-                if self.colliding_idx is not None:
-                    mol = mol_temp
-                    self.z_matrix = self.z_matrix_temp
-                    self.main_window.mols.mols[0] = mol_temp
-                    break
-
-            self.structure_widget.delete_structure()
-            self.structure_widget.set_structure([mol])  # type: ignore[reportPossiblyUnboundVariable]
-
-            self._update_z_matrix(mol.n_at)  # type: ignore[reportPossiblyUnboundVariable]
->>>>>>> a42bb96d
-
-        self.colliding_idx = None
 
     def _orth(self, vec: np.ndarray, unitvec: np.ndarray) -> np.ndarray:
         """Calculate a vector that is orthogonal to the two given vectors.
