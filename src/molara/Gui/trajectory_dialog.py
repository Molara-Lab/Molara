"""Trajectory class for manipulating the Trajectory Dialog window."""

from __future__ import annotations

from typing import TYPE_CHECKING

import matplotlib as mpl
import numpy as np
from matplotlib.backends.backend_qt5agg import FigureCanvasQTAgg
from matplotlib.figure import Figure
from PySide6.QtCore import QTimer
from PySide6.QtWidgets import (
    QDialog,
    QMainWindow,
    QVBoxLayout,
)

from molara.Gui.ui_trajectory import Ui_traj_dialog

if TYPE_CHECKING:
    from molara.Gui.main_window import MainWindow

__copyright__ = "Copyright 2024, Molara"

mpl.use("Qt5Agg")


class MplCanvas(FigureCanvasQTAgg):
    """A class to generate a plot from matplotlib in QT."""

    def __init__(
        self,
        # This argument is necessary to be surpassed.
        parent: MainWindow = None,  # noqa: ARG002
        width: int = 5,
        height: int = 4,
        dpi: int = 100,
    ) -> None:
        """Initialize a Figure by generating a subplot.

        :param parent: MainWindow: The widget of the MainWindow
        :param width: int: Width of the figure
        :param height: int: Height of the figure
        :param dpi: int: MISSING INFORMATION.
        """
        self.fig = Figure(figsize=(width, height), dpi=dpi)
        self.axes = self.fig.add_subplot(111)
        super().__init__(self.fig)


class TrajectoryDialog(QDialog):
    """Dialog for manipulating appearance of trajectories."""

    def __init__(self, parent: QMainWindow = None) -> None:
        """Initialize the trajectory dialog.

        :param parent: parent widget (main window)
        """
        super().__init__(
            parent,
        )  # main window widget is passed as a parent, so dialog is closed if main window is closed.

        self.ui = Ui_traj_dialog()
        self.ui.setupUi(self)

        self.timer = QTimer(self)
        self.timer.timeout.connect(self.get_next_mol)
        self.timer.setInterval(40)

        # self.ui.checkBox.stateChanged.connect(self.show_trajectory)
        self.ui.playStopButton.clicked.connect(self.show_trajectory)
        self.ui.PrevButton.clicked.connect(self.get_prev_mol)
        self.ui.NextButton.clicked.connect(self.get_next_mol)
<<<<<<< HEAD
=======
        self.ui.overlayButton.clicked.connect(self.show_all_molecules)
>>>>>>> 284aea86
        # self.ui.verticalSlider.valueChanged.connect(self.slide_molecule)
        self.ui.verticalSlider.sliderMoved.connect(self.slide_molecule)
        self.ui.speedDial.valueChanged.connect(self.change_speed)

        layout = QVBoxLayout(self.ui.widget)
        self.sc = MplCanvas(self, width=5, height=4, dpi=100)
        layout.addWidget(self.sc)
        self.ui.widget.setLayout(layout)
<<<<<<< HEAD

    def show_trajectory(self) -> None:
        """Shows the all molecules in the current Molecules class automatically."""
=======

        self.show_all = False

    def show_trajectory(self) -> None:
        """Show the all molecules in the current Molecules class automatically."""
>>>>>>> 284aea86
        if not self.parent().mols.num_mols > 1:
            return

        if self.timer.isActive():
            self.timer.stop()
            self.ui.playStopButton.setText("Play")
            return
        self.timer.start()
        self.ui.playStopButton.setText("Stop")
<<<<<<< HEAD

    def get_next_mol(self) -> None:
        """Calls molecules object to get the next molecule and update it in the GUI."""
=======

    def show_all_molecules(self) -> None:
        """Show all molecules in the current Molecules class automatically."""
        if not self.parent().mols.num_mols > 1:
            return
        self.show_all = not self.show_all
        if self.show_all:
            self.ui.overlayButton.setText("Show current")
            self.parent().structure_widget.set_structure(self.parent().mols.all_molecules, reset_view=False)
        else:
            self.ui.overlayButton.setText("Show all")
            self.parent().structure_widget.set_structure([self.parent().mols.get_current_mol()], reset_view=False)

    def get_next_mol(self) -> None:
        """Call molecules object to get the next molecule and update it in the GUI."""
>>>>>>> 284aea86
        if not self.parent().mols.num_mols > 1:
            return

        val = self.parent().mols.mol_index
        self.ui.verticalSlider.setValue(val + 1)
        self.parent().mols.set_next_mol()
        self.update_molecule()
        if self.parent().mols.mol_index + 1 == self.parent().mols.num_mols:
            self.timer.stop()
            self.ui.playStopButton.setText("Play")

    def get_prev_mol(self) -> None:
<<<<<<< HEAD
        """Calls molecules object to get the previous molecule and update it in the GUI."""
=======
        """Call molecules object to get the previous molecule and update it in the GUI."""
>>>>>>> 284aea86
        if not self.parent().mols.num_mols > 1:
            return

        val = self.parent().mols.mol_index
        self.ui.verticalSlider.setValue(val - 1)
        self.parent().mols.set_previous_mol()
        self.update_molecule()

    def set_slider_range(self) -> None:
        """Set the slider range to the max number of molecules."""
        self.ui.verticalSlider.setRange(0, int(self.parent().mols.num_mols) - 1)

    def slide_molecule(self) -> None:
<<<<<<< HEAD
        """Updates the molecule and energy plot in dependence of the slider position."""
=======
        """Update the molecule and energy plot in dependence of the slider position."""
>>>>>>> 284aea86
        if not self.parent().mols.num_mols > 1:
            return

        index = self.ui.verticalSlider.sliderPosition()
        self.parent().mols.set_mol_by_id(index)
        self.update_molecule()

    def update_molecule(self) -> None:
        """Update molecule and delete old molecule."""
        self.parent().structure_widget.delete_structure()
        self.parent().structure_widget.set_structure(
<<<<<<< HEAD
            self.parent().mols.get_current_mol(),
            reset_view=False,
        )
        self.update_energy_plot()

    def change_speed(self, value: int) -> None:
        """Change speed (/ time interval) of trajectory animation.

=======
            [self.parent().mols.get_current_mol()],
            reset_view=False,
        )
        self.update_energy_plot()
        if self.show_all:
            self.ui.overlayButton.setText("Show all")
            self.show_all = False

    def change_speed(self, value: int) -> None:
        """Change speed (/ time interval) of trajectory animation.

>>>>>>> 284aea86
        :param value: value that is passed from the speed dial
        """
        min_interval = 1
        max_interval = 500
        self.timer.setInterval(min_interval * (max_interval / min_interval) ** (value * 0.001))

    def initial_energy_plot(self) -> None:
        """Plot the energies of the molecules in the molecules object."""
        self.sc.axes.cla()
        (self.energy_plot,) = self.sc.axes.plot(
            np.arange(self.parent().mols.num_mols),
            self.parent().mols.energies,
            "x-",
        )
        (self.current_energy_plot,) = self.sc.axes.plot(
            self.parent().mols.mol_index,
            self.parent().mols.energies[self.parent().mols.mol_index],
            "o",
        )
        self.sc.axes.set_xlabel(r"steps")
        self.sc.axes.set_ylabel(r"energy$\,/\,E_\mathrm{h}$")
        self.sc.fig.tight_layout()
        self.sc.fig.subplots_adjust(bottom=0.22, right=0.99)
        self.sc.draw()

    def update_energy_plot(self) -> None:
        """Update the energy plot, where the current structure is shown in a different color."""
        energies, mol_index = self.parent().mols.energies, self.parent().mols.mol_index
        self.current_energy_plot.set_xdata(mol_index)
        self.current_energy_plot.set_ydata(energies[mol_index])
        self.sc.draw()

    def reset(self) -> None:
        """Clear the energy plot, update slider range."""
        self.sc.axes.cla()
        self.sc.draw()
        self.set_slider_range()<|MERGE_RESOLUTION|>--- conflicted
+++ resolved
@@ -71,10 +71,7 @@
         self.ui.playStopButton.clicked.connect(self.show_trajectory)
         self.ui.PrevButton.clicked.connect(self.get_prev_mol)
         self.ui.NextButton.clicked.connect(self.get_next_mol)
-<<<<<<< HEAD
-=======
         self.ui.overlayButton.clicked.connect(self.show_all_molecules)
->>>>>>> 284aea86
         # self.ui.verticalSlider.valueChanged.connect(self.slide_molecule)
         self.ui.verticalSlider.sliderMoved.connect(self.slide_molecule)
         self.ui.speedDial.valueChanged.connect(self.change_speed)
@@ -83,17 +80,11 @@
         self.sc = MplCanvas(self, width=5, height=4, dpi=100)
         layout.addWidget(self.sc)
         self.ui.widget.setLayout(layout)
-<<<<<<< HEAD
-
-    def show_trajectory(self) -> None:
-        """Shows the all molecules in the current Molecules class automatically."""
-=======
 
         self.show_all = False
 
     def show_trajectory(self) -> None:
         """Show the all molecules in the current Molecules class automatically."""
->>>>>>> 284aea86
         if not self.parent().mols.num_mols > 1:
             return
 
@@ -103,11 +94,6 @@
             return
         self.timer.start()
         self.ui.playStopButton.setText("Stop")
-<<<<<<< HEAD
-
-    def get_next_mol(self) -> None:
-        """Calls molecules object to get the next molecule and update it in the GUI."""
-=======
 
     def show_all_molecules(self) -> None:
         """Show all molecules in the current Molecules class automatically."""
@@ -123,7 +109,6 @@
 
     def get_next_mol(self) -> None:
         """Call molecules object to get the next molecule and update it in the GUI."""
->>>>>>> 284aea86
         if not self.parent().mols.num_mols > 1:
             return
 
@@ -136,11 +121,7 @@
             self.ui.playStopButton.setText("Play")
 
     def get_prev_mol(self) -> None:
-<<<<<<< HEAD
-        """Calls molecules object to get the previous molecule and update it in the GUI."""
-=======
         """Call molecules object to get the previous molecule and update it in the GUI."""
->>>>>>> 284aea86
         if not self.parent().mols.num_mols > 1:
             return
 
@@ -154,11 +135,7 @@
         self.ui.verticalSlider.setRange(0, int(self.parent().mols.num_mols) - 1)
 
     def slide_molecule(self) -> None:
-<<<<<<< HEAD
-        """Updates the molecule and energy plot in dependence of the slider position."""
-=======
         """Update the molecule and energy plot in dependence of the slider position."""
->>>>>>> 284aea86
         if not self.parent().mols.num_mols > 1:
             return
 
@@ -170,16 +147,6 @@
         """Update molecule and delete old molecule."""
         self.parent().structure_widget.delete_structure()
         self.parent().structure_widget.set_structure(
-<<<<<<< HEAD
-            self.parent().mols.get_current_mol(),
-            reset_view=False,
-        )
-        self.update_energy_plot()
-
-    def change_speed(self, value: int) -> None:
-        """Change speed (/ time interval) of trajectory animation.
-
-=======
             [self.parent().mols.get_current_mol()],
             reset_view=False,
         )
@@ -191,7 +158,6 @@
     def change_speed(self, value: int) -> None:
         """Change speed (/ time interval) of trajectory animation.
 
->>>>>>> 284aea86
         :param value: value that is passed from the speed dial
         """
         min_interval = 1
