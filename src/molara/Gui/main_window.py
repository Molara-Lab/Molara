--- conflicted
+++ resolved
@@ -82,15 +82,11 @@
             self.trajectory_dialog.show,
         )
         self.ui.actionToggle_Projection.triggered.connect(self.structure_widget.toggle_projection)
-<<<<<<< HEAD
         self.ui.actionExport_CameraSettings.triggered.connect(self.export_camera_settings)
         self.ui.actionImport_CameraSettings.triggered.connect(self.import_camera_settings)
-
-=======
         self.ui.actionOpen_Structure_Customizer.triggered.connect(
             self.show_structure_customizer_dialog,
         )
->>>>>>> 79e38960
         # Tools
         self.ui.actionBuilder.triggered.connect(
             self.show_builder_dialog,
