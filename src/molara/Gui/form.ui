<?xml version="1.0" encoding="UTF-8"?>
<ui version="4.0">
 <class>MainWindow</class>
 <widget class="QMainWindow" name="MainWindow">
  <property name="geometry">
   <rect>
    <x>0</x>
    <y>0</y>
    <width>800</width>
    <height>600</height>
   </rect>
  </property>
  <property name="windowTitle">
   <string>MainWindow</string>
  </property>
  <widget class="QWidget" name="centralwidget">
   <layout class="QGridLayout" name="gridLayout">
    <item row="0" column="0">
     <widget class="StructureWidget" name="openGLWidget"/>
    </item>
   </layout>
  </widget>
  <widget class="QMenuBar" name="menubar">
   <property name="geometry">
    <rect>
     <x>0</x>
     <y>0</y>
     <width>800</width>
     <height>37</height>
    </rect>
   </property>
   <widget class="QMenu" name="menuFile">
    <property name="title">
     <string>File</string>
    </property>
    <addaction name="actionImport"/>
    <addaction name="actionExport"/>
    <addaction name="actionExport_Snapshot"/>
    <addaction name="actionExport_CameraSettings"/>
    <addaction name="quit"/>
   </widget>
   <widget class="QMenu" name="menuEdit">
    <property name="title">
     <string>View</string>
    </property>
    <widget class="QMenu" name="menuRotate">
     <property name="title">
      <string>Rotate</string>
     </property>
     <addaction name="actionto_x_axis"/>
     <addaction name="actionto_y_axis"/>
     <addaction name="actionto_z_axis"/>
    </widget>
    <addaction name="actionCenter_Molecule"/>
    <addaction name="actionReset_View"/>
    <addaction name="menuRotate"/>
    <addaction name="actionToggle_Projection"/>
    <addaction name="actionImport_CameraSettings"/>
    <addaction name="separator"/>
<<<<<<< HEAD
    <addaction name="actionDraw_Axes"/>
    <addaction name="actionToggle_Bonds"/>
    <addaction name="separator"/>
    <addaction name="actionOpen_Trajectory_Dialog"/>
=======
    <addaction name="actionOpen_Structure_Customizer"/>
>>>>>>> 79e38960
   </widget>
   <widget class="QMenu" name="menuCrystal">
    <property name="title">
     <string>Crystal</string>
    </property>
    <addaction name="actionRead_POSCAR"/>
    <addaction name="actionCreate_Lattice"/>
    <addaction name="actionSupercell"/>
    <addaction name="actionToggle_UnitCellBoundaries"/>
   </widget>
   <widget class="QMenu" name="menuTools">
    <property name="title">
     <string>Tools</string>
    </property>
    <addaction name="actionMeasure"/>
    <addaction name="actionBuilder"/>
   </widget>
   <addaction name="menuFile"/>
   <addaction name="menuEdit"/>
   <addaction name="menuTools"/>
   <addaction name="menuCrystal"/>
  </widget>
  <widget class="QStatusBar" name="statusbar"/>
  <action name="quit">
   <property name="text">
    <string>Quit</string>
   </property>
  </action>
  <action name="action_xyz">
   <property name="text">
    <string>.xyz</string>
   </property>
  </action>
  <action name="actionCenter_Molecule">
   <property name="text">
    <string>Center Molecule</string>
   </property>
  </action>
  <action name="actionReset_View">
   <property name="text">
    <string>Reset View</string>
   </property>
  </action>
  <action name="actionto_x_axis">
   <property name="text">
    <string>to x axis</string>
   </property>
  </action>
  <action name="actionto_y_axis">
   <property name="text">
    <string>to y axis</string>
   </property>
  </action>
  <action name="actionto_z_axis">
   <property name="text">
    <string>to z axis</string>
   </property>
  </action>
  <action name="actionDraw_Axes">
   <property name="text">
    <string>Toggle Axes</string>
   </property>
  </action>
  <action name="actionCreate_Lattice">
   <property name="text">
    <string>Create Lattice</string>
   </property>
  </action>
  <action name="actionRead_POSCAR">
   <property name="text">
    <string>Read POSCAR</string>
   </property>
  </action>
  <action name="action_coord">
   <property name="text">
    <string>coord</string>
   </property>
  </action>
  <action name="actionOpen_Trajectory_Dialog">
   <property name="text">
    <string>Open Trajectory Dialog</string>
   </property>
  </action>
  <action name="actionImport">
   <property name="text">
    <string>Import</string>
   </property>
  </action>
  <action name="actionToggle_Bonds">
   <property name="text">
    <string>Toggle Bonds</string>
   </property>
  </action>
  <action name="actionMeasure">
   <property name="text">
    <string>Measure</string>
   </property>
  </action>
  <action name="actionSupercell">
   <property name="text">
    <string>Supercell</string>
   </property>
  </action>
  <action name="actionBuilder">
   <property name="text">
    <string>Builder</string>
   </property>
  </action>
  <action name="actionExport">
   <property name="text">
    <string>Export</string>
   </property>
  </action>
  <action name="actionExport_Snapshot">
   <property name="text">
    <string>Export Snapshot</string>
   </property>
  </action>
  <action name="actionToggle_UnitCellBoundaries">
   <property name="text">
    <string>Toggle Unit Cell Boundaries</string>
   </property>
  </action>
  <action name="actionToggle_Projection">
   <property name="text">
    <string>Toggle Projection (Perspective/Ortho)</string>
   </property>
  </action>
<<<<<<< HEAD
  <action name="actionExport_CameraSettings">
   <property name="text">
    <string>Export Camera Settings</string>
   </property>
  </action>
  <action name="actionImport_CameraSettings">
   <property name="text">
    <string>Import Camera Settings</string>
=======
  <action name="actionOpen_Structure_Customizer">
   <property name="text">
    <string>Open Structure Customizer</string>
>>>>>>> 79e38960
   </property>
  </action>
 </widget>
 <customwidgets>
  <customwidget>
   <class>StructureWidget</class>
   <extends>QOpenGLWidget</extends>
   <header location="global">molara/Gui/structure_widget</header>
  </customwidget>
 </customwidgets>
 <resources/>
 <connections/>
</ui><|MERGE_RESOLUTION|>--- conflicted
+++ resolved
@@ -26,7 +26,7 @@
      <x>0</x>
      <y>0</y>
      <width>800</width>
-     <height>37</height>
+     <height>22</height>
     </rect>
    </property>
    <widget class="QMenu" name="menuFile">
@@ -55,16 +55,9 @@
     <addaction name="actionReset_View"/>
     <addaction name="menuRotate"/>
     <addaction name="actionToggle_Projection"/>
+    <addaction name="separator"/>
     <addaction name="actionImport_CameraSettings"/>
-    <addaction name="separator"/>
-<<<<<<< HEAD
-    <addaction name="actionDraw_Axes"/>
-    <addaction name="actionToggle_Bonds"/>
-    <addaction name="separator"/>
-    <addaction name="actionOpen_Trajectory_Dialog"/>
-=======
     <addaction name="actionOpen_Structure_Customizer"/>
->>>>>>> 79e38960
    </widget>
    <widget class="QMenu" name="menuCrystal">
     <property name="title">
@@ -193,7 +186,6 @@
     <string>Toggle Projection (Perspective/Ortho)</string>
    </property>
   </action>
-<<<<<<< HEAD
   <action name="actionExport_CameraSettings">
    <property name="text">
     <string>Export Camera Settings</string>
@@ -202,11 +194,11 @@
   <action name="actionImport_CameraSettings">
    <property name="text">
     <string>Import Camera Settings</string>
-=======
+   </property>
+  </action>
   <action name="actionOpen_Structure_Customizer">
    <property name="text">
     <string>Open Structure Customizer</string>
->>>>>>> 79e38960
    </property>
   </action>
  </widget>
