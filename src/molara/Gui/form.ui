--- conflicted
+++ resolved
@@ -57,12 +57,8 @@
     <addaction name="actionDraw_Axes"/>
     <addaction name="actionOpen_Trajectory_Dialog"/>
     <addaction name="separator"/>
-<<<<<<< HEAD
-    <addaction name="actionToggle_Bonds"/>
     <addaction name="actionNumber_Atoms"/>
-=======
     <addaction name="actionOpen_Structure_Customizer"/>
->>>>>>> ae5ecda2
    </widget>
    <widget class="QMenu" name="menuCrystal">
     <property name="title">
@@ -191,15 +187,14 @@
     <string>Toggle Projection (Perspective/Ortho)</string>
    </property>
   </action>
-<<<<<<< HEAD
+  <action name="actionOpen_Structure_Customizer">
+   <property name="text">
+    <string>Open Structure Customizer</string>
+   </property>
+  </action>
   <action name="actionNumber_Atoms">
    <property name="text">
     <string>Number Atoms</string>
-=======
-  <action name="actionOpen_Structure_Customizer">
-   <property name="text">
-    <string>Open Structure Customizer</string>
->>>>>>> ae5ecda2
    </property>
   </action>
  </widget>
