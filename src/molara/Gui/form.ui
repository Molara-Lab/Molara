<?xml version="1.0" encoding="UTF-8"?>
<ui version="4.0">
 <class>MainWindow</class>
 <widget class="QMainWindow" name="MainWindow">
  <property name="geometry">
   <rect>
    <x>0</x>
    <y>0</y>
    <width>800</width>
    <height>600</height>
   </rect>
  </property>
  <property name="windowTitle">
   <string>MainWindow</string>
  </property>
  <widget class="QWidget" name="centralwidget">
   <layout class="QGridLayout" name="gridLayout">
    <item row="2" column="0">
     <widget class="MoleculeWidget" name="openGLWidget"/>
    </item>
    <item row="1" column="0">
     <widget class="QPushButton" name="pushButton">
      <property name="text">
       <string>Show Trajectory</string>
      </property>
     </widget>
    </item>
   </layout>
  </widget>
  <widget class="QMenuBar" name="menubar">
   <property name="geometry">
    <rect>
     <x>0</x>
     <y>0</y>
     <width>800</width>
     <height>37</height>
    </rect>
   </property>
   <widget class="QMenu" name="menuFile">
    <property name="title">
     <string>File</string>
    </property>
    <widget class="QMenu" name="menuImport">
     <property name="title">
      <string>Import</string>
     </property>
     <addaction name="action_xyz"/>
     <addaction name="actioncoord"/>
    </widget>
    <addaction name="menuImport"/>
    <addaction name="quit"/>
   </widget>
   <widget class="QMenu" name="menuEdit">
    <property name="title">
     <string>View</string>
    </property>
    <widget class="QMenu" name="menuRotate">
     <property name="title">
      <string>Rotate</string>
     </property>
     <addaction name="actionto_x_axis"/>
     <addaction name="actionto_y_axis"/>
     <addaction name="actionto_z_axis"/>
    </widget>
    <addaction name="actionCenter_Molecule"/>
    <addaction name="actionReset_View"/>
    <addaction name="menuRotate"/>
    <addaction name="actionDraw_Axes"/>
   </widget>
   <widget class="QMenu" name="menuCrystal">
    <property name="title">
     <string>Crystal</string>
    </property>
    <addaction name="actionCreate_Lattice"/>
   </widget>
   <addaction name="menuFile"/>
   <addaction name="menuEdit"/>
   <addaction name="menuCrystal"/>
  </widget>
  <widget class="QStatusBar" name="statusbar"/>
  <action name="quit">
   <property name="text">
    <string>Quit</string>
   </property>
  </action>
  <action name="action_xyz">
   <property name="text">
    <string>.xyz</string>
   </property>
  </action>
  <action name="actionCenter_Molecule">
   <property name="text">
    <string>Center Molecule</string>
   </property>
  </action>
  <action name="actionReset_View">
   <property name="text">
    <string>Reset View</string>
   </property>
  </action>
  <action name="actionto_x_axis">
   <property name="text">
    <string>to x axis</string>
   </property>
  </action>
  <action name="actionto_y_axis">
   <property name="text">
    <string>to y axis</string>
   </property>
  </action>
  <action name="actionto_z_axis">
   <property name="text">
    <string>to z axis</string>
   </property>
  </action>
  <action name="actionDraw_Axes">
   <property name="text">
    <string>Draw Axes</string>
   </property>
  </action>
<<<<<<< HEAD
  <action name="actioncoord">
   <property name="text">
    <string>coord</string>
=======
  <action name="actionCreate_Lattice">
   <property name="text">
    <string>Create Lattice</string>
>>>>>>> 6a579bc2
   </property>
  </action>
 </widget>
 <customwidgets>
  <customwidget>
   <class>MoleculeWidget</class>
   <extends>QOpenGLWidget</extends>
   <header location="global">molara/MoleculeWidget/MoleculeWidget</header>
  </customwidget>
 </customwidgets>
 <resources/>
 <connections/>
</ui><|MERGE_RESOLUTION|>--- conflicted
+++ resolved
@@ -118,15 +118,9 @@
     <string>Draw Axes</string>
    </property>
   </action>
-<<<<<<< HEAD
-  <action name="actioncoord">
-   <property name="text">
-    <string>coord</string>
-=======
   <action name="actionCreate_Lattice">
    <property name="text">
     <string>Create Lattice</string>
->>>>>>> 6a579bc2
    </property>
   </action>
  </widget>
