--- conflicted
+++ resolved
@@ -117,15 +117,14 @@
     <string>Create Lattice</string>
    </property>
   </action>
-<<<<<<< HEAD
+  <action name="actionRead_POSCAR">
+   <property name="text">
+    <string>Read POSCAR</string>
+   </property>
+  </action>
   <action name="actioncoord">
    <property name="text">
     <string>coord</string>
-=======
-  <action name="actionRead_POSCAR">
-   <property name="text">
-    <string>Read POSCAR</string>
->>>>>>> c976cd48
    </property>
   </action>
  </widget>
