--- conflicted
+++ resolved
@@ -158,15 +158,12 @@
     <string>Supercell</string>
    </property>
   </action>
-<<<<<<< HEAD
   <action name="actionBuilder">
    <property name="text">
     <string>Builder</string>
-=======
   <action name="actionExport">
    <property name="text">
     <string>Export</string>
->>>>>>> 9d84c432
    </property>
   </action>
  </widget>
