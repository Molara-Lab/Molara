--- conflicted
+++ resolved
@@ -59,21 +59,12 @@
 )
 
 
-<<<<<<< HEAD
-class Ui_CrystalDialog:
-    def setupUi(self, CrystalDialog):
-        if not CrystalDialog.objectName():
-            CrystalDialog.setObjectName("CrystalDialog")
-        CrystalDialog.resize(400, 350)
-        self.buttonBox = QDialogButtonBox(CrystalDialog)
-=======
 class UiCrystalDialog(object):
     def setup_ui(self, crystal_dialog):
         if not crystal_dialog.objectName():
             crystal_dialog.setObjectName("CrystalDialog")
         crystal_dialog.resize(400, 350)
         self.buttonBox = QDialogButtonBox(crystal_dialog)
->>>>>>> 586fd100
         self.buttonBox.setObjectName("buttonBox")
         self.buttonBox.setGeometry(QRect(40, 310, 341, 32))
         self.buttonBox.setOrientation(Qt.Horizontal)
