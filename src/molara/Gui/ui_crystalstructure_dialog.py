# -*- coding: utf-8 -*-

################################################################################
## Form generated from reading UI file 'crystalstructure_dialog.ui'
##
## Created by: Qt User Interface Compiler version 6.5.2
##
## WARNING! All changes made in this file will be lost when recompiling UI file!
################################################################################

from PySide6.QtCore import (
    QCoreApplication,
    QDate,
    QDateTime,
    QLocale,
    QMetaObject,
    QObject,
    QPoint,
    QRect,
    QSize,
    QTime,
    QUrl,
    Qt,
)
from PySide6.QtGui import (
    QBrush,
    QColor,
    QConicalGradient,
    QCursor,
    QFont,
    QFontDatabase,
    QGradient,
    QIcon,
    QImage,
    QKeySequence,
    QLinearGradient,
    QPainter,
    QPalette,
    QPixmap,
    QRadialGradient,
    QTransform,
)
from PySide6.QtWidgets import (
    QAbstractButton,
    QApplication,
    QCheckBox,
    QComboBox,
    QDialog,
    QDialogButtonBox,
    QDoubleSpinBox,
    QFrame,
    QHeaderView,
    QLabel,
    QLineEdit,
    QPushButton,
    QSizePolicy,
    QSpinBox,
    QTableWidget,
    QTableWidgetItem,
    QWidget,
)


class Ui_CrystalDialog(object):
    def setupUi(self, CrystalDialog):
        if not CrystalDialog.objectName():
            CrystalDialog.setObjectName("CrystalDialog")
        CrystalDialog.resize(400, 350)
        self.buttonBox = QDialogButtonBox(CrystalDialog)
        self.buttonBox.setObjectName("buttonBox")
        self.buttonBox.setGeometry(QRect(40, 310, 341, 32))
        self.buttonBox.setOrientation(Qt.Horizontal)
        self.buttonBox.setStandardButtons(QDialogButtonBox.Cancel | QDialogButtonBox.Ok)
        self.buttonAddAtom = QPushButton(CrystalDialog)
        self.buttonAddAtom.setObjectName("buttonAddAtom")
        self.buttonAddAtom.setGeometry(QRect(300, 70, 90, 28))
        self.checkBoxPreview = QCheckBox(CrystalDialog)
        self.checkBoxPreview.setObjectName("checkBoxPreview")
        self.checkBoxPreview.setEnabled(False)
        self.checkBoxPreview.setGeometry(QRect(200, 280, 131, 21))
        self.line = QFrame(CrystalDialog)
        self.line.setObjectName("line")
        self.line.setGeometry(QRect(110, 10, 20, 331))
        self.line.setFrameShape(QFrame.VLine)
        self.line.setFrameShadow(QFrame.Sunken)
        self.selectCrystalSystem = QComboBox(CrystalDialog)
        self.selectCrystalSystem.addItem("")
        self.selectCrystalSystem.addItem("")
        self.selectCrystalSystem.addItem("")
        self.selectCrystalSystem.setObjectName("selectCrystalSystem")
        self.selectCrystalSystem.setEnabled(True)
        self.selectCrystalSystem.setGeometry(QRect(20, 10, 76, 24))
        self.selectSpaceGroup = QComboBox(CrystalDialog)
        self.selectSpaceGroup.addItem("")
        self.selectSpaceGroup.addItem("")
        self.selectSpaceGroup.addItem("")
        self.selectSpaceGroup.setObjectName("selectSpaceGroup")
        self.selectSpaceGroup.setEnabled(True)
        self.selectSpaceGroup.setGeometry(QRect(20, 40, 76, 24))
        self.inputLatConst_a = QDoubleSpinBox(CrystalDialog)
        self.inputLatConst_a.setObjectName("inputLatConst_a")
        self.inputLatConst_a.setGeometry(QRect(50, 110, 62, 26))
        self.inputLatConst_a.setMinimum(0.010000000000000)
        self.inputLatConst_a.setSingleStep(0.010000000000000)
        self.inputLatConst_a.setValue(1.000000000000000)
        self.inputLatConst_b = QDoubleSpinBox(CrystalDialog)
        self.inputLatConst_b.setObjectName("inputLatConst_b")
        self.inputLatConst_b.setEnabled(False)
        self.inputLatConst_b.setGeometry(QRect(50, 140, 62, 26))
        self.inputLatConst_b.setMinimum(0.010000000000000)
        self.inputLatConst_b.setSingleStep(0.010000000000000)
        self.inputLatConst_b.setValue(1.000000000000000)
        self.inputLatConst_c = QDoubleSpinBox(CrystalDialog)
        self.inputLatConst_c.setObjectName("inputLatConst_c")
        self.inputLatConst_c.setEnabled(False)
        self.inputLatConst_c.setGeometry(QRect(50, 170, 62, 26))
        self.inputLatConst_c.setMinimum(0.010000000000000)
        self.inputLatConst_c.setSingleStep(0.010000000000000)
        self.inputLatConst_c.setValue(1.000000000000000)
        self.inputAtomCoord_a = QDoubleSpinBox(CrystalDialog)
        self.inputAtomCoord_a.setObjectName("inputAtomCoord_a")
        self.inputAtomCoord_a.setGeometry(QRect(190, 30, 62, 26))
        self.inputAtomCoord_a.setMaximum(0.990000000000000)
        self.inputAtomCoord_a.setSingleStep(0.010000000000000)
        self.inputAtomCoord_b = QDoubleSpinBox(CrystalDialog)
        self.inputAtomCoord_b.setObjectName("inputAtomCoord_b")
        self.inputAtomCoord_b.setGeometry(QRect(260, 30, 62, 26))
        self.inputAtomCoord_b.setMaximum(0.990000000000000)
        self.inputAtomCoord_b.setSingleStep(0.010000000000000)
        self.inputAtomCoord_c = QDoubleSpinBox(CrystalDialog)
        self.inputAtomCoord_c.setObjectName("inputAtomCoord_c")
        self.inputAtomCoord_c.setGeometry(QRect(330, 30, 62, 26))
        self.inputAtomCoord_c.setMaximum(0.990000000000000)
        self.inputAtomCoord_c.setSingleStep(0.010000000000000)
        self.inputElementSymbol = QLineEdit(CrystalDialog)
        self.inputElementSymbol.setObjectName("inputElementSymbol")
        self.inputElementSymbol.setEnabled(True)
        self.inputElementSymbol.setGeometry(QRect(130, 30, 51, 28))
        self.labelElementSymbol = QLabel(CrystalDialog)
        self.labelElementSymbol.setObjectName("labelElementSymbol")
        self.labelElementSymbol.setGeometry(QRect(130, 10, 58, 16))
        self.labelCoord_a = QLabel(CrystalDialog)
        self.labelCoord_a.setObjectName("labelCoord_a")
        self.labelCoord_a.setGeometry(QRect(190, 10, 58, 16))
        self.labelCoord_b = QLabel(CrystalDialog)
        self.labelCoord_b.setObjectName("labelCoord_b")
        self.labelCoord_b.setGeometry(QRect(260, 10, 58, 16))
        self.labelCoord_c = QLabel(CrystalDialog)
        self.labelCoord_c.setObjectName("labelCoord_c")
        self.labelCoord_c.setGeometry(QRect(330, 10, 58, 16))
        self.labelLatConst_a = QLabel(CrystalDialog)
        self.labelLatConst_a.setObjectName("labelLatConst_a")
        self.labelLatConst_a.setGeometry(QRect(20, 110, 16, 20))
        self.labelLatConst_b = QLabel(CrystalDialog)
        self.labelLatConst_b.setObjectName("labelLatConst_b")
        self.labelLatConst_b.setGeometry(QRect(20, 140, 16, 20))
        self.labelLatConst_C = QLabel(CrystalDialog)
        self.labelLatConst_C.setObjectName("labelLatConst_C")
        self.labelLatConst_C.setGeometry(QRect(20, 170, 16, 20))
        self.labelTitleLatConst = QLabel(CrystalDialog)
        self.labelTitleLatConst.setObjectName("labelTitleLatConst")
        self.labelTitleLatConst.setGeometry(QRect(10, 90, 101, 16))
        self.inputSupercell_a = QSpinBox(CrystalDialog)
        self.inputSupercell_a.setObjectName("inputSupercell_a")
        self.inputSupercell_a.setGeometry(QRect(50, 240, 42, 26))
        self.inputSupercell_a.setMinimum(1)
        self.inputSupercell_b = QSpinBox(CrystalDialog)
        self.inputSupercell_b.setObjectName("inputSupercell_b")
        self.inputSupercell_b.setGeometry(QRect(50, 270, 42, 26))
        self.inputSupercell_b.setMinimum(1)
        self.inputSupercell_c = QSpinBox(CrystalDialog)
        self.inputSupercell_c.setObjectName("inputSupercell_c")
        self.inputSupercell_c.setGeometry(QRect(50, 300, 42, 26))
        self.inputSupercell_c.setMinimum(1)
        self.labelTitleSupercell = QLabel(CrystalDialog)
        self.labelTitleSupercell.setObjectName("labelTitleSupercell")
        self.labelTitleSupercell.setGeometry(QRect(10, 210, 101, 16))
        self.labelSupercell_a = QLabel(CrystalDialog)
        self.labelSupercell_a.setObjectName("labelSupercell_a")
        self.labelSupercell_a.setGeometry(QRect(20, 240, 16, 20))
        self.labelSupercell_b = QLabel(CrystalDialog)
        self.labelSupercell_b.setObjectName("labelSupercell_b")
        self.labelSupercell_b.setGeometry(QRect(20, 270, 16, 20))
        self.labelSupercell_c = QLabel(CrystalDialog)
        self.labelSupercell_c.setObjectName("labelSupercell_c")
        self.labelSupercell_c.setGeometry(QRect(20, 300, 16, 20))
        self.listAtoms = QTableWidget(CrystalDialog)
        self.listAtoms.setObjectName("listAtoms")
        self.listAtoms.setGeometry(QRect(130, 110, 256, 161))
        self.listAtoms.horizontalHeader().setCascadingSectionResizes(False)
        self.listAtoms.horizontalHeader().setMinimumSectionSize(30)
        self.listAtoms.horizontalHeader().setDefaultSectionSize(60)
        self.listAtoms.horizontalHeader().setStretchLastSection(True)
        self.pushButton = QPushButton(CrystalDialog)
        self.pushButton.setObjectName("pushButton")
        self.pushButton.setGeometry(QRect(130, 70, 90, 28))

        self.retranslateUi(CrystalDialog)
        self.buttonBox.accepted.connect(CrystalDialog.accept)
        self.buttonBox.rejected.connect(CrystalDialog.reject)

        QMetaObject.connectSlotsByName(CrystalDialog)

    # setupUi

<<<<<<< HEAD
    def retranslate_ui(self, crystal_dialog):
        crystal_dialog.setWindowTitle(
            QCoreApplication.translate("CrystalDialog", "Create custom crystal structure", None),
=======
    def retranslateUi(self, CrystalDialog):
        CrystalDialog.setWindowTitle(
            QCoreApplication.translate("CrystalDialog", "Create custom crystal structure", None)
>>>>>>> 75297d88
        )
        self.buttonAddAtom.setText(QCoreApplication.translate("CrystalDialog", "Add Atom", None))
        self.checkBoxPreview.setText(QCoreApplication.translate("CrystalDialog", "Show Preview", None))
        self.selectCrystalSystem.setItemText(0, QCoreApplication.translate("CrystalDialog", "Cubic", None))
        self.selectCrystalSystem.setItemText(1, QCoreApplication.translate("CrystalDialog", "Tetragonal", None))
        self.selectCrystalSystem.setItemText(2, QCoreApplication.translate("CrystalDialog", "Orthorhombic", None))

        self.selectSpaceGroup.setItemText(0, QCoreApplication.translate("CrystalDialog", "m3m", None))
        self.selectSpaceGroup.setItemText(1, QCoreApplication.translate("CrystalDialog", "4/mmm", None))
        self.selectSpaceGroup.setItemText(2, QCoreApplication.translate("CrystalDialog", "mmm", None))

        self.labelElementSymbol.setText(QCoreApplication.translate("CrystalDialog", "Element", None))
        self.labelCoord_a.setText(QCoreApplication.translate("CrystalDialog", "coord. a", None))
        self.labelCoord_b.setText(QCoreApplication.translate("CrystalDialog", "coord. b", None))
        self.labelCoord_c.setText(QCoreApplication.translate("CrystalDialog", "coord. c", None))
        self.labelLatConst_a.setText(QCoreApplication.translate("CrystalDialog", "a", None))
        self.labelLatConst_b.setText(QCoreApplication.translate("CrystalDialog", "b", None))
        self.labelLatConst_C.setText(QCoreApplication.translate("CrystalDialog", "c", None))
        self.labelTitleLatConst.setText(QCoreApplication.translate("CrystalDialog", "Lattice constants", None))
        self.labelTitleSupercell.setText(QCoreApplication.translate("CrystalDialog", "Supercell", None))
        self.labelSupercell_a.setText(
            QCoreApplication.translate(
                "CrystalDialog", "<html><head/><body><p>N<sub>a</sub><br/></p></body></html>", None,
            ),
        )
        self.labelSupercell_b.setText(
            QCoreApplication.translate(
                "CrystalDialog", "<html><head/><body><p>N<sub>b</sub><br/></p></body></html>", None,
            ),
        )
        self.labelSupercell_c.setText(
            QCoreApplication.translate(
                "CrystalDialog", "<html><head/><body><p>N<sub>c</sub><br/></p></body></html>", None,
            ),
        )
        self.pushButton.setText(QCoreApplication.translate("CrystalDialog", "Clear Atoms", None))

    # retranslateUi<|MERGE_RESOLUTION|>--- conflicted
+++ resolved
@@ -203,15 +203,9 @@
 
     # setupUi
 
-<<<<<<< HEAD
-    def retranslate_ui(self, crystal_dialog):
-        crystal_dialog.setWindowTitle(
-            QCoreApplication.translate("CrystalDialog", "Create custom crystal structure", None),
-=======
     def retranslateUi(self, CrystalDialog):
         CrystalDialog.setWindowTitle(
-            QCoreApplication.translate("CrystalDialog", "Create custom crystal structure", None)
->>>>>>> 75297d88
+            QCoreApplication.translate("CrystalDialog", "Create custom crystal structure", None),
         )
         self.buttonAddAtom.setText(QCoreApplication.translate("CrystalDialog", "Add Atom", None))
         self.checkBoxPreview.setText(QCoreApplication.translate("CrystalDialog", "Show Preview", None))
