--- conflicted
+++ resolved
@@ -203,15 +203,6 @@
 
     # setupUi
 
-<<<<<<< HEAD
-    def retranslateUi(self, Dialog: QDialog):
-        Dialog.setWindowTitle(QCoreApplication.translate("Dialog", "Dialog", None))
-        self.buttonAddAtom.setText(QCoreApplication.translate("Dialog", "Add Atom", None))
-        self.checkBoxPreview.setText(QCoreApplication.translate("Dialog", "Show Preview", None))
-        self.selectCrystalSystem.setItemText(0, QCoreApplication.translate("Dialog", "Cubic", None))
-        self.selectCrystalSystem.setItemText(1, QCoreApplication.translate("Dialog", "Tetragonal", None))
-        self.selectCrystalSystem.setItemText(2, QCoreApplication.translate("Dialog", "Orthorhombic", None))
-=======
     def retranslateUi(self, CrystalDialog):
         CrystalDialog.setWindowTitle(
             QCoreApplication.translate("CrystalDialog", "Create custom crystal structure", None),
@@ -221,7 +212,6 @@
         self.selectCrystalSystem.setItemText(0, QCoreApplication.translate("CrystalDialog", "Cubic", None))
         self.selectCrystalSystem.setItemText(1, QCoreApplication.translate("CrystalDialog", "Tetragonal", None))
         self.selectCrystalSystem.setItemText(2, QCoreApplication.translate("CrystalDialog", "Orthorhombic", None))
->>>>>>> bfadd5ef
 
         self.selectSpaceGroup.setItemText(0, QCoreApplication.translate("Dialog", "m3m", None))
         self.selectSpaceGroup.setItemText(1, QCoreApplication.translate("Dialog", "4/mmm", None))
@@ -237,15 +227,6 @@
         self.labelTitleLatConst.setText(QCoreApplication.translate("Dialog", "Lattice constants", None))
         self.labelTitleSupercell.setText(QCoreApplication.translate("Dialog", "Supercell", None))
         self.labelSupercell_a.setText(
-<<<<<<< HEAD
-            QCoreApplication.translate("Dialog", "<html><head/><body><p>N<sub>a</sub><br/></p></body></html>", None)
-        )
-        self.labelSupercell_b.setText(
-            QCoreApplication.translate("Dialog", "<html><head/><body><p>N<sub>b</sub><br/></p></body></html>", None)
-        )
-        self.labelSupercell_c.setText(
-            QCoreApplication.translate("Dialog", "<html><head/><body><p>N<sub>c</sub><br/></p></body></html>", None)
-=======
             QCoreApplication.translate(
                 "CrystalDialog",
                 "<html><head/><body><p>N<sub>a</sub><br/></p></body></html>",
@@ -265,7 +246,6 @@
                 "<html><head/><body><p>N<sub>c</sub><br/></p></body></html>",
                 None,
             ),
->>>>>>> bfadd5ef
         )
         self.pushButton.setText(QCoreApplication.translate("Dialog", "Clear Atoms", None))
 
