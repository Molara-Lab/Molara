--- conflicted
+++ resolved
@@ -25,11 +25,7 @@
     """
 
     def __init__(self, parent: QMainWindow = None) -> None:
-<<<<<<< HEAD
-        """Creates a CrystalDialog object.
-=======
         """Create a CrystalDialog object.
->>>>>>> 284aea86
 
         :param parent: parent widget (main window)
         """
@@ -202,11 +198,7 @@
             view.setRowHidden(i, hide_i)
 
     def change_crystal_system(self, value: str) -> None:
-<<<<<<< HEAD
-        """Changes the crystal system.
-=======
         """Change the crystal system.
->>>>>>> 284aea86
 
         :param value: name of the crystal system
         """
