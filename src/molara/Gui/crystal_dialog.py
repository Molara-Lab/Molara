"""Dialog for specifying a crystal structure."""

from __future__ import annotations

from contextlib import suppress
from typing import TYPE_CHECKING

import numpy as np
from PySide6.QtWidgets import QDialog, QMainWindow, QTableWidgetItem

from molara.Gui.ui_crystalstructure_dialog import UiCrystalDialog
from molara.Molecule.atom import element_symbol_to_atomic_number
from molara.Molecule.crystal import Crystal

<<<<<<< HEAD
__copyright__ = "Copyright 2024, Molara"
=======
RIGHTANGLE = 90.0

if TYPE_CHECKING:
    from collections.abc import Sequence
>>>>>>> 5ccba4c7


class CrystalDialog(QDialog):
    """Dialog for specifying a crystal structure.

    Element symbols, coordinates, lattice constants, supercell size given by user,
    object of type Crystal is instantiated and passed to main window"s OpenGL widget for rendering.
    """

    def __init__(self, parent: QMainWindow = None) -> None:
        """Creates a CrystalDialog object."""
        super().__init__(
            parent,
        )  # main window widget is passed as a parent, so dialog is closed if main window is closed.
        self.ui = UiCrystalDialog()
        self.ui.setup_ui(self)
        self.list_of_coordinates: list = []
        self.list_of_atomic_numbers: list[int] = []
        self.change_crystal_system("Cubic")
        self.ui.selectCrystalSystem.currentTextChanged.connect(
            self.change_crystal_system,
        )
        self.ui.buttonAddAtom.clicked.connect(self.add_atom)
        self.ui.pushButton.clicked.connect(self.reset)
        self.ui.listAtoms.setColumnCount(4)

    def reset(self) -> None:
        """Resets the dialog."""
        self.list_of_atomic_numbers = []
        self.list_of_coordinates = []
        self.ui.listAtoms.setRowCount(0)

    def add_atom(self) -> None:
        """Adds an atom to the list of atoms."""
        element_symbol = self.ui.inputElementSymbol.text()
        atomic_number = element_symbol_to_atomic_number(element_symbol)
        coord_a, coord_b, coord_c = (
            self.ui.inputAtomCoord_a.value(),
            self.ui.inputAtomCoord_b.value(),
            self.ui.inputAtomCoord_c.value(),
        )
        self.list_of_coordinates += [[coord_a, coord_b, coord_c]]
        self.list_of_atomic_numbers += [atomic_number]
        row_id = len(self.list_of_atomic_numbers) - 1
        self.ui.listAtoms.setRowCount(row_id + 1)
        item_element_symbol = QTableWidgetItem(element_symbol)
        item_coord_a = QTableWidgetItem(str(coord_a))
        item_coord_b = QTableWidgetItem(str(coord_b))
        item_coord_c = QTableWidgetItem(str(coord_c))
        self.ui.listAtoms.setItem(row_id, 0, item_element_symbol)
        self.ui.listAtoms.setItem(row_id, 1, item_coord_a)
        self.ui.listAtoms.setItem(row_id, 2, item_coord_b)
        self.ui.listAtoms.setItem(row_id, 3, item_coord_c)

    def accept(self) -> None:
        """Accepts the dialog and passes the crystal to the main window."""
        dim_a, dim_b, dim_c = (
            self.ui.inputSupercell_a.value(),
            self.ui.inputSupercell_b.value(),
            self.ui.inputSupercell_c.value(),
        )
        supercell_dims = np.array([dim_a, dim_b, dim_c])
        a, b, c = (
            self.ui.inputLatConst_a.value(),
            self.ui.inputLatConst_b.value(),
            self.ui.inputLatConst_c.value(),
        )
        alpha, beta, gamma = (
            self.ui.inputLatAngle_alpha.value(),
            self.ui.inputLatAngle_beta.value(),
            self.ui.inputLatAngle_gamma.value(),
        )
        if alpha == RIGHTANGLE and beta == RIGHTANGLE and gamma == RIGHTANGLE:
            basis_vectors = np.diag([a, b, c]).tolist()
        else:
            cosalpha = np.cos(alpha / 180.0 * np.pi)
            cosbeta = np.cos(beta / 180.0 * np.pi)
            cosgamma = np.cos(gamma / 180.0 * np.pi)
            avec = [a, 0.0, 0.0]
            bvec = [
                b * cosgamma,
                b * np.sqrt(1.0 - cosgamma**2),
                0.0,
            ]
            cvec = [
                c * cosbeta,
                c * (cosalpha - cosbeta * cosgamma) / np.sqrt(1.0 - cosgamma**2),
                c
                * np.sqrt(
                    (1.0 - cosalpha**2 - cosbeta**2 - cosgamma**2 + 2 * cosalpha * cosbeta * cosgamma)
                    / (1.0 - cosgamma**2),
                ),
            ]
            basis_vectors = np.array([avec, bvec, cvec]).tolist()
        mycrystal = Crystal(
            self.list_of_atomic_numbers,
            self.list_of_coordinates,
            basis_vectors=basis_vectors,
            supercell_dims=supercell_dims,
        )
        self.parent().ui.openGLWidget.set_structure(mycrystal)  # type: ignore[attr-defined]

    def bc_equals_a(self, value: float) -> None:
        """Set b and c lattice constants equal to a."""
        self.ui.inputLatConst_b.setValue(value)
        self.ui.inputLatConst_c.setValue(value)

    def b_equals_a(self, value: float) -> None:
        """Set b lattice constant equal to a."""
        self.ui.inputLatConst_b.setValue(value)

    def angles_hexagonal(self) -> None:
        """Set lattice angles to 90°, 90°, and 120° for a hexagonal cell."""
        self.ui.inputLatAngle_alpha.setValue(90.0)
        self.ui.inputLatAngle_beta.setValue(90.0)
        self.ui.inputLatAngle_gamma.setValue(120.0)
        self.ui.inputLatAngle_alpha.setEnabled(False)
        self.ui.inputLatAngle_beta.setEnabled(False)
        self.ui.inputLatAngle_gamma.setEnabled(False)

    def angles_monoclinic(self) -> None:
        """Set lattice angles to 90°, 90°, and <arbitrary> for a monoclinic cell."""
        self.ui.inputLatAngle_alpha.setValue(90.0)
        self.ui.inputLatAngle_gamma.setValue(90.0)
        self.ui.inputLatAngle_alpha.setEnabled(False)
        self.ui.inputLatAngle_beta.setEnabled(True)
        self.ui.inputLatAngle_gamma.setEnabled(False)

    def angles_orthorhombic(self) -> None:
        """Set lattice angles to 90°, 90°, and 90° for an orthorhombic cell."""
        self.ui.inputLatAngle_alpha.setValue(90.0)
        self.ui.inputLatAngle_beta.setValue(90.0)
        self.ui.inputLatAngle_gamma.setValue(90.0)
        self.ui.inputLatAngle_alpha.setEnabled(False)
        self.ui.inputLatAngle_beta.setEnabled(False)
        self.ui.inputLatAngle_gamma.setEnabled(False)

    def angles_triclinic(self) -> None:
        """Enable lattice inputs for a triclinic cell."""
        self.ui.inputLatAngle_alpha.setEnabled(True)
        self.ui.inputLatAngle_beta.setEnabled(True)
        self.ui.inputLatAngle_gamma.setEnabled(True)

    def enable_lattice_constants(self, ids: Sequence[int]) -> None:
        """Enable or disable inputs for lattice constants, depending on crystal system."""
        aid, bid, cid = 0, 1, 2
        self.ui.inputLatConst_a.setEnabled(aid in ids)
        self.ui.inputLatConst_b.setEnabled(bid in ids)
        self.ui.inputLatConst_c.setEnabled(cid in ids)

    def hide_space_groups(self, hide: Sequence[bool]) -> None:
        """Hide space-group entries depending on crystal system."""
        view = self.ui.selectSpaceGroup.view()
        for i, hide_i in enumerate(hide):
            view.setRowHidden(i, hide_i)

    def change_crystal_system(self, value: str) -> None:
        """Changes the crystal system."""
        self.crystal_system = value
        select_space_group = self.ui.selectSpaceGroup
        if value == "Cubic":
            self.hide_space_groups([False, False, True, True])
            select_space_group.setCurrentIndex(0)
            self.enable_lattice_constants([0])
            with suppress(Exception):
                self.ui.inputLatConst_a.valueChanged.disconnect()
            self.ui.inputLatConst_a.valueChanged.connect(self.bc_equals_a)
            self.bc_equals_a(self.ui.inputLatConst_a.value())
            self.angles_orthorhombic()
        elif value == "Tetragonal":
            self.hide_space_groups([False, True, False, True])
            select_space_group.setCurrentIndex(0)
            self.enable_lattice_constants([0, 2])
            with suppress(Exception):
                self.ui.inputLatConst_a.valueChanged.disconnect()
            self.ui.inputLatConst_a.valueChanged.connect(self.b_equals_a)
            self.b_equals_a(self.ui.inputLatConst_a.value())
            self.angles_orthorhombic()
        elif value == "Orthorhombic":
            self.hide_space_groups([False, True, True, False])
            select_space_group.setCurrentIndex(0)
            self.enable_lattice_constants([0, 1, 2])
            with suppress(Exception):
                self.ui.inputLatConst_a.valueChanged.disconnect()
            self.angles_orthorhombic()
        elif value == "Hexagonal":
            self.hide_space_groups([False, True, True, True])
            select_space_group.setCurrentIndex(0)
            self.enable_lattice_constants([0, 2])
            with suppress(Exception):
                self.ui.inputLatConst_a.valueChanged.disconnect()
            self.angles_hexagonal()
        elif value == "Monoclinic":
            self.hide_space_groups([False, True, True, True])
            select_space_group.setCurrentIndex(0)
            self.enable_lattice_constants([0, 1, 2])
            with suppress(Exception):
                self.ui.inputLatConst_a.valueChanged.disconnect()
            self.angles_monoclinic()
        elif value == "Triclinic":
            self.hide_space_groups([False, True, True, True])
            select_space_group.setCurrentIndex(0)
            self.enable_lattice_constants([0, 1, 2])
            with suppress(Exception):
                self.ui.inputLatConst_a.valueChanged.disconnect()
            self.angles_triclinic()<|MERGE_RESOLUTION|>--- conflicted
+++ resolved
@@ -12,14 +12,13 @@
 from molara.Molecule.atom import element_symbol_to_atomic_number
 from molara.Molecule.crystal import Crystal
 
-<<<<<<< HEAD
-__copyright__ = "Copyright 2024, Molara"
-=======
-RIGHTANGLE = 90.0
-
 if TYPE_CHECKING:
     from collections.abc import Sequence
->>>>>>> 5ccba4c7
+
+
+RIGHTANGLE = 90.0
+
+__copyright__ = "Copyright 2024, Molara"
 
 
 class CrystalDialog(QDialog):
