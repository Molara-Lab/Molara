--- conflicted
+++ resolved
@@ -24,20 +24,6 @@
 class Ui_MainWindow(object):
     def setupUi(self, MainWindow):
         if not MainWindow.objectName():
-<<<<<<< HEAD
-            MainWindow.setObjectName(u"MainWindow")
-        MainWindow.resize(800, 600)
-        self.quit = QAction(MainWindow)
-        self.quit.setObjectName(u"quit")
-        self.action_xyz = QAction(MainWindow)
-        self.action_xyz.setObjectName(u"action_xyz")
-        self.action_coord = QAction(MainWindow)
-        self.action_coord.setObjectName(u"action_coord")
-        self.actionCenter_Molecule = QAction(MainWindow)
-        self.actionCenter_Molecule.setObjectName(u"actionCenter_Molecule")
-        self.actionReset_View = QAction(MainWindow)
-        self.actionReset_View.setObjectName(u"actionReset_View")
-=======
             MainWindow.setObjectName("MainWindow")
         MainWindow.resize(800, 600)
         self.quit = QAction(MainWindow)
@@ -48,7 +34,6 @@
         self.actionCenter_Molecule.setObjectName("actionCenter_Molecule")
         self.actionReset_View = QAction(MainWindow)
         self.actionReset_View.setObjectName("actionReset_View")
->>>>>>> 6a579bc2
         self.actionto_x_axis = QAction(MainWindow)
         self.actionto_x_axis.setObjectName(u"actionto_x_axis")
         self.actionto_y_axis = QAction(MainWindow)
@@ -56,15 +41,9 @@
         self.actionto_z_axis = QAction(MainWindow)
         self.actionto_z_axis.setObjectName(u"actionto_z_axis")
         self.actionDraw_Axes = QAction(MainWindow)
-<<<<<<< HEAD
-        self.actionDraw_Axes.setObjectName(u"actionDraw_Axes")
-        self.actioncoord = QAction(MainWindow)
-        self.actioncoord.setObjectName(u"actioncoord")
-=======
         self.actionDraw_Axes.setObjectName("actionDraw_Axes")
         self.actionCreate_Lattice = QAction(MainWindow)
         self.actionCreate_Lattice.setObjectName("actionCreate_Lattice")
->>>>>>> 6a579bc2
         self.centralwidget = QWidget(MainWindow)
         self.centralwidget.setObjectName(u"centralwidget")
         self.gridLayout = QGridLayout(self.centralwidget)
@@ -90,13 +69,9 @@
         self.menuEdit = QMenu(self.menubar)
         self.menuEdit.setObjectName(u"menuEdit")
         self.menuRotate = QMenu(self.menuEdit)
-<<<<<<< HEAD
-        self.menuRotate.setObjectName(u"menuRotate")
-=======
         self.menuRotate.setObjectName("menuRotate")
         self.menuCrystal = QMenu(self.menubar)
         self.menuCrystal.setObjectName("menuCrystal")
->>>>>>> 6a579bc2
         MainWindow.setMenuBar(self.menubar)
         self.statusbar = QStatusBar(MainWindow)
         self.statusbar.setObjectName(u"statusbar")
@@ -108,10 +83,6 @@
         self.menuFile.addAction(self.menuImport.menuAction())
         self.menuFile.addAction(self.quit)
         self.menuImport.addAction(self.action_xyz)
-<<<<<<< HEAD
-        self.menuImport.addAction(self.actioncoord)
-=======
->>>>>>> 6a579bc2
         self.menuEdit.addAction(self.actionCenter_Molecule)
         self.menuEdit.addAction(self.actionReset_View)
         self.menuEdit.addAction(self.menuRotate.menuAction())
@@ -127,25 +98,6 @@
     # setupUi
 
     def retranslateUi(self, MainWindow):
-<<<<<<< HEAD
-        MainWindow.setWindowTitle(QCoreApplication.translate("MainWindow", u"MainWindow", None))
-        self.quit.setText(QCoreApplication.translate("MainWindow", u"Quit", None))
-        self.action_xyz.setText(QCoreApplication.translate("MainWindow", u".xyz", None))
-        self.action_coord.setText(QCoreApplication.translate("MainWindow", u"coord", None))
-        self.actionCenter_Molecule.setText(QCoreApplication.translate("MainWindow", u"Center Molecule", None))
-        self.actionReset_View.setText(QCoreApplication.translate("MainWindow", u"Reset View", None))
-        self.actionto_x_axis.setText(QCoreApplication.translate("MainWindow", u"to x axis", None))
-        self.actionto_y_axis.setText(QCoreApplication.translate("MainWindow", u"to y axis", None))
-        self.actionto_z_axis.setText(QCoreApplication.translate("MainWindow", u"to z axis", None))
-        self.actionDraw_Axes.setText(QCoreApplication.translate("MainWindow", u"Draw Axes", None))
-        self.actioncoord.setText(QCoreApplication.translate("MainWindow", u"coord", None))
-        self.pushButton.setText(QCoreApplication.translate("MainWindow", u"Show Trajectory", None))
-        self.menuFile.setTitle(QCoreApplication.translate("MainWindow", u"File", None))
-        self.menuImport.setTitle(QCoreApplication.translate("MainWindow", u"Import", None))
-        self.menuEdit.setTitle(QCoreApplication.translate("MainWindow", u"View", None))
-        self.menuRotate.setTitle(QCoreApplication.translate("MainWindow", u"Rotate", None))
-    # retranslateUi
-=======
         MainWindow.setWindowTitle(QCoreApplication.translate("MainWindow", "MainWindow", None))
         self.quit.setText(QCoreApplication.translate("MainWindow", "Quit", None))
         self.action_xyz.setText(QCoreApplication.translate("MainWindow", ".xyz", None))
@@ -161,6 +113,3 @@
         self.menuEdit.setTitle(QCoreApplication.translate("MainWindow", "View", None))
         self.menuRotate.setTitle(QCoreApplication.translate("MainWindow", "Rotate", None))
         self.menuCrystal.setTitle(QCoreApplication.translate("MainWindow", "Crystal", None))
-
-    # retranslateUi
->>>>>>> 6a579bc2
