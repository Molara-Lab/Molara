--- conflicted
+++ resolved
@@ -40,9 +40,6 @@
     QRadialGradient,
     QTransform,
 )
-<<<<<<< HEAD
-from PySide2.QtWidgets import QAction, QApplication, QGridLayout, QMainWindow, QMenu, QMenuBar, QSizePolicy, QStatusBar, QWidget
-=======
 from PySide6.QtWidgets import (
     QApplication,
     QGridLayout,
@@ -53,7 +50,6 @@
     QStatusBar,
     QWidget,
 )
->>>>>>> fd3c471b
 
 from molara.MoleculeWidget.molecule_widget import MoleculeWidget
 
