# -*- coding: utf-8 -*-

################################################################################
## Form generated from reading UI file 'form.ui'
##
## Created by: Qt User Interface Compiler version 6.5.2
##
## WARNING! All changes made in this file will be lost when recompiling UI file!
################################################################################

from PySide6.QtCore import (QCoreApplication, QDate, QDateTime, QLocale,
    QMetaObject, QObject, QPoint, QRect,
    QSize, QTime, QUrl, Qt)
from PySide6.QtGui import (QAction, QBrush, QColor, QConicalGradient,
    QCursor, QFont, QFontDatabase, QGradient,
    QIcon, QImage, QKeySequence, QLinearGradient,
    QPainter, QPalette, QPixmap, QRadialGradient,
    QTransform)
from PySide6.QtWidgets import (QApplication, QGridLayout, QMainWindow, QMenu,
    QMenuBar, QSizePolicy, QStatusBar, QWidget)

from molara.MoleculeWidget.molecule_widget import MoleculeWidget

class Ui_MainWindow(object):
    def setupUi(self, MainWindow):
        if not MainWindow.objectName():
            MainWindow.setObjectName(u"MainWindow")
        MainWindow.resize(800, 600)
        self.quit = QAction(MainWindow)
        self.quit.setObjectName(u"quit")
        self.action_xyz = QAction(MainWindow)
        self.action_xyz.setObjectName(u"action_xyz")
        self.actionCenter_Molecule = QAction(MainWindow)
        self.actionCenter_Molecule.setObjectName(u"actionCenter_Molecule")
        self.actionReset_View = QAction(MainWindow)
        self.actionReset_View.setObjectName(u"actionReset_View")
        self.actionto_x_axis = QAction(MainWindow)
        self.actionto_x_axis.setObjectName(u"actionto_x_axis")
        self.actionto_y_axis = QAction(MainWindow)
        self.actionto_y_axis.setObjectName(u"actionto_y_axis")
        self.actionto_z_axis = QAction(MainWindow)
        self.actionto_z_axis.setObjectName(u"actionto_z_axis")
        self.actionDraw_Axes = QAction(MainWindow)
        self.actionDraw_Axes.setObjectName(u"actionDraw_Axes")
        self.actionCreate_Lattice = QAction(MainWindow)
        self.actionCreate_Lattice.setObjectName(u"actionCreate_Lattice")
        self.actionRead_POSCAR = QAction(MainWindow)
        self.actionRead_POSCAR.setObjectName(u"actionRead_POSCAR")
        self.action_coord = QAction(MainWindow)
        self.action_coord.setObjectName(u"action_coord")
        self.actionOpen_Trajectory_Dialog = QAction(MainWindow)
        self.actionOpen_Trajectory_Dialog.setObjectName(u"actionOpen_Trajectory_Dialog")
        self.actionImport = QAction(MainWindow)
        self.actionImport.setObjectName(u"actionImport")
        self.actionToggle_Bonds = QAction(MainWindow)
        self.actionToggle_Bonds.setObjectName(u"actionToggle_Bonds")
        self.actionMeasure = QAction(MainWindow)
        self.actionMeasure.setObjectName(u"actionMeasure")
        self.actionSupercell = QAction(MainWindow)
        self.actionSupercell.setObjectName(u"actionSupercell")
<<<<<<< HEAD
        self.actionBuilder = QAction(MainWindow)
        self.actionBuilder.setObjectName(u"actionBuilder")
=======
        self.actionExport = QAction(MainWindow)
        self.actionExport.setObjectName(u"actionExport")
>>>>>>> 9d84c432
        self.centralwidget = QWidget(MainWindow)
        self.centralwidget.setObjectName(u"centralwidget")
        self.gridLayout = QGridLayout(self.centralwidget)
        self.gridLayout.setObjectName(u"gridLayout")
        self.openGLWidget = MoleculeWidget(self.centralwidget)
        self.openGLWidget.setObjectName(u"openGLWidget")

        self.gridLayout.addWidget(self.openGLWidget, 0, 0, 1, 1)

        MainWindow.setCentralWidget(self.centralwidget)
        self.menubar = QMenuBar(MainWindow)
        self.menubar.setObjectName(u"menubar")
<<<<<<< HEAD
        self.menubar.setGeometry(QRect(0, 0, 800, 37))
=======
        self.menubar.setGeometry(QRect(0, 0, 800, 22))
>>>>>>> 9d84c432
        self.menuFile = QMenu(self.menubar)
        self.menuFile.setObjectName(u"menuFile")
        self.menuEdit = QMenu(self.menubar)
        self.menuEdit.setObjectName(u"menuEdit")
        self.menuRotate = QMenu(self.menuEdit)
        self.menuRotate.setObjectName(u"menuRotate")
        self.menuCrystal = QMenu(self.menubar)
        self.menuCrystal.setObjectName(u"menuCrystal")
        self.menuTools = QMenu(self.menubar)
        self.menuTools.setObjectName(u"menuTools")
        MainWindow.setMenuBar(self.menubar)
        self.statusbar = QStatusBar(MainWindow)
        self.statusbar.setObjectName(u"statusbar")
        MainWindow.setStatusBar(self.statusbar)

        self.menubar.addAction(self.menuFile.menuAction())
        self.menubar.addAction(self.menuEdit.menuAction())
        self.menubar.addAction(self.menuTools.menuAction())
        self.menubar.addAction(self.menuCrystal.menuAction())
        self.menuFile.addAction(self.actionImport)
        self.menuFile.addAction(self.actionExport)
        self.menuFile.addAction(self.quit)
        self.menuEdit.addAction(self.actionCenter_Molecule)
        self.menuEdit.addAction(self.actionReset_View)
        self.menuEdit.addAction(self.menuRotate.menuAction())
        self.menuEdit.addAction(self.actionDraw_Axes)
        self.menuEdit.addAction(self.actionOpen_Trajectory_Dialog)
        self.menuEdit.addSeparator()
        self.menuEdit.addAction(self.actionToggle_Bonds)
        self.menuRotate.addAction(self.actionto_x_axis)
        self.menuRotate.addAction(self.actionto_y_axis)
        self.menuRotate.addAction(self.actionto_z_axis)
        self.menuCrystal.addAction(self.actionRead_POSCAR)
        self.menuCrystal.addAction(self.actionCreate_Lattice)
        self.menuCrystal.addAction(self.actionSupercell)
        self.menuTools.addAction(self.actionMeasure)
        self.menuTools.addAction(self.actionBuilder)

        self.retranslateUi(MainWindow)

        QMetaObject.connectSlotsByName(MainWindow)
    # setupUi

    def retranslateUi(self, MainWindow):
        MainWindow.setWindowTitle(QCoreApplication.translate("MainWindow", u"MainWindow", None))
        self.quit.setText(QCoreApplication.translate("MainWindow", u"Quit", None))
        self.action_xyz.setText(QCoreApplication.translate("MainWindow", u".xyz", None))
        self.actionCenter_Molecule.setText(QCoreApplication.translate("MainWindow", u"Center Molecule", None))
        self.actionReset_View.setText(QCoreApplication.translate("MainWindow", u"Reset View", None))
        self.actionto_x_axis.setText(QCoreApplication.translate("MainWindow", u"to x axis", None))
        self.actionto_y_axis.setText(QCoreApplication.translate("MainWindow", u"to y axis", None))
        self.actionto_z_axis.setText(QCoreApplication.translate("MainWindow", u"to z axis", None))
        self.actionDraw_Axes.setText(QCoreApplication.translate("MainWindow", u"Toggle Axes", None))
        self.actionCreate_Lattice.setText(QCoreApplication.translate("MainWindow", u"Create Lattice", None))
        self.actionRead_POSCAR.setText(QCoreApplication.translate("MainWindow", u"Read POSCAR", None))
        self.action_coord.setText(QCoreApplication.translate("MainWindow", u"coord", None))
        self.actionOpen_Trajectory_Dialog.setText(QCoreApplication.translate("MainWindow", u"Open Trajectory Dialog", None))
        self.actionImport.setText(QCoreApplication.translate("MainWindow", u"Import", None))
        self.actionToggle_Bonds.setText(QCoreApplication.translate("MainWindow", u"Toggle Bonds", None))
        self.actionMeasure.setText(QCoreApplication.translate("MainWindow", u"Measure", None))
        self.actionSupercell.setText(QCoreApplication.translate("MainWindow", u"Supercell", None))
<<<<<<< HEAD
        self.actionBuilder.setText(QCoreApplication.translate("MainWindow", u"Builder", None))
=======
        self.actionExport.setText(QCoreApplication.translate("MainWindow", u"Export", None))
>>>>>>> 9d84c432
        self.menuFile.setTitle(QCoreApplication.translate("MainWindow", u"File", None))
        self.menuEdit.setTitle(QCoreApplication.translate("MainWindow", u"View", None))
        self.menuRotate.setTitle(QCoreApplication.translate("MainWindow", u"Rotate", None))
        self.menuCrystal.setTitle(QCoreApplication.translate("MainWindow", u"Crystal", None))
        self.menuTools.setTitle(QCoreApplication.translate("MainWindow", u"Tools", None))
<<<<<<< HEAD
    # retranslateUi
=======
    # retranslateUi
>>>>>>> 9d84c432
<|MERGE_RESOLUTION|>--- conflicted
+++ resolved
@@ -58,13 +58,10 @@
         self.actionMeasure.setObjectName(u"actionMeasure")
         self.actionSupercell = QAction(MainWindow)
         self.actionSupercell.setObjectName(u"actionSupercell")
-<<<<<<< HEAD
         self.actionBuilder = QAction(MainWindow)
         self.actionBuilder.setObjectName(u"actionBuilder")
-=======
         self.actionExport = QAction(MainWindow)
         self.actionExport.setObjectName(u"actionExport")
->>>>>>> 9d84c432
         self.centralwidget = QWidget(MainWindow)
         self.centralwidget.setObjectName(u"centralwidget")
         self.gridLayout = QGridLayout(self.centralwidget)
@@ -77,11 +74,7 @@
         MainWindow.setCentralWidget(self.centralwidget)
         self.menubar = QMenuBar(MainWindow)
         self.menubar.setObjectName(u"menubar")
-<<<<<<< HEAD
-        self.menubar.setGeometry(QRect(0, 0, 800, 37))
-=======
         self.menubar.setGeometry(QRect(0, 0, 800, 22))
->>>>>>> 9d84c432
         self.menuFile = QMenu(self.menubar)
         self.menuFile.setObjectName(u"menuFile")
         self.menuEdit = QMenu(self.menubar)
@@ -143,18 +136,11 @@
         self.actionToggle_Bonds.setText(QCoreApplication.translate("MainWindow", u"Toggle Bonds", None))
         self.actionMeasure.setText(QCoreApplication.translate("MainWindow", u"Measure", None))
         self.actionSupercell.setText(QCoreApplication.translate("MainWindow", u"Supercell", None))
-<<<<<<< HEAD
         self.actionBuilder.setText(QCoreApplication.translate("MainWindow", u"Builder", None))
-=======
         self.actionExport.setText(QCoreApplication.translate("MainWindow", u"Export", None))
->>>>>>> 9d84c432
         self.menuFile.setTitle(QCoreApplication.translate("MainWindow", u"File", None))
         self.menuEdit.setTitle(QCoreApplication.translate("MainWindow", u"View", None))
         self.menuRotate.setTitle(QCoreApplication.translate("MainWindow", u"Rotate", None))
         self.menuCrystal.setTitle(QCoreApplication.translate("MainWindow", u"Crystal", None))
         self.menuTools.setTitle(QCoreApplication.translate("MainWindow", u"Tools", None))
-<<<<<<< HEAD
-    # retranslateUi
-=======
-    # retranslateUi
->>>>>>> 9d84c432
+    # retranslateUi