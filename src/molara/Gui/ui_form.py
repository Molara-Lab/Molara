--- conflicted
+++ resolved
@@ -67,15 +67,9 @@
         self.centralwidget = QWidget(MainWindow)
         self.centralwidget.setObjectName(u"centralwidget")
         self.gridLayout = QGridLayout(self.centralwidget)
-<<<<<<< HEAD
         self.gridLayout.setObjectName("gridLayout")
         self.openGLWidget = StructureWidget(self.centralwidget)
         self.openGLWidget.setObjectName("openGLWidget")
-=======
-        self.gridLayout.setObjectName(u"gridLayout")
-        self.openGLWidget = MoleculeWidget(self.centralwidget)
-        self.openGLWidget.setObjectName(u"openGLWidget")
->>>>>>> 105ffe8c
 
         self.gridLayout.addWidget(self.openGLWidget, 0, 0, 1, 1)
 
