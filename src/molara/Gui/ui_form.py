--- conflicted
+++ resolved
@@ -69,15 +69,12 @@
         self.actionDraw_Axes.setObjectName("actionDraw_Axes")
         self.actionCreate_Lattice = QAction(MainWindow)
         self.actionCreate_Lattice.setObjectName("actionCreate_Lattice")
-<<<<<<< HEAD
         self.actionOpen_Trajectory_Dialog = QAction(MainWindow)
         self.actionOpen_Trajectory_Dialog.setObjectName("actionOpen_Trajectory_Dialog")
-=======
         self.actionRead_POSCAR = QAction(MainWindow)
         self.actionRead_POSCAR.setObjectName("actionRead_POSCAR")
         self.actioncoord = QAction(MainWindow)
         self.actioncoord.setObjectName("actioncoord")
->>>>>>> bfadd5ef
         self.centralwidget = QWidget(MainWindow)
         self.centralwidget.setObjectName("centralwidget")
         self.gridLayout = QGridLayout(self.centralwidget)
@@ -112,10 +109,7 @@
         self.menuFile.addAction(self.menuImport.menuAction())
         self.menuFile.addAction(self.quit)
         self.menuImport.addAction(self.action_xyz)
-<<<<<<< HEAD
-=======
         self.menuImport.addAction(self.actioncoord)
->>>>>>> bfadd5ef
         self.menuEdit.addAction(self.actionCenter_Molecule)
         self.menuEdit.addAction(self.actionReset_View)
         self.menuEdit.addAction(self.menuRotate.menuAction())
@@ -143,14 +137,11 @@
         self.actionto_z_axis.setText(QCoreApplication.translate("MainWindow", "to z axis", None))
         self.actionDraw_Axes.setText(QCoreApplication.translate("MainWindow", "Draw Axes", None))
         self.actionCreate_Lattice.setText(QCoreApplication.translate("MainWindow", "Create Lattice", None))
-<<<<<<< HEAD
         self.actionOpen_Trajectory_Dialog.setText(
             QCoreApplication.translate("MainWindow", "Open Trajectory Dialog", None)
         )
-=======
         self.actionRead_POSCAR.setText(QCoreApplication.translate("MainWindow", "Read POSCAR", None))
         self.actioncoord.setText(QCoreApplication.translate("MainWindow", "coord", None))
->>>>>>> bfadd5ef
         self.menuFile.setTitle(QCoreApplication.translate("MainWindow", "File", None))
         self.menuImport.setTitle(QCoreApplication.translate("MainWindow", "Import", None))
         self.menuEdit.setTitle(QCoreApplication.translate("MainWindow", "View", None))
