--- conflicted
+++ resolved
@@ -14,11 +14,9 @@
     from collections.abc import Sequence
     from typing import Annotated
 
-<<<<<<< HEAD
+    intvec3 = Annotated[Sequence[int], 3]
+
 __copyright__ = "Copyright 2024, Molara"
-=======
-    intvec3 = Annotated[Sequence[int], 3]
->>>>>>> 5ccba4c7
 
 
 class SupercellDialog(QDialog):
