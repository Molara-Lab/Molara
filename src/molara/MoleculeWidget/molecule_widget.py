--- conflicted
+++ resolved
@@ -27,14 +27,9 @@
         self.molecule_is_set = False
         self.vertex_attribute_objects = [-1]
         self.axes = False
-<<<<<<< HEAD
-        self.rotate_sphere = False
-        self.click_position = None
-=======
         self.rotate = False
         self.translate = False
         self.click_position: np.ndarray | None = None
->>>>>>> 4029d033
         self.rotation_angle_x = 0.0
         self.rotation_angle_y = 0.0
         self.position = np.zeros(2)
@@ -57,17 +52,12 @@
         self.molecule_is_set = True
         self.center_molecule()
 
-<<<<<<< HEAD
     def delete_molecule(self):
         self.vertex_attribute_objects = []
         self.update()
 
     def center_molecule(self):
         if self.molecule is not None:
-=======
-    def center_molecule(self) -> None:
-        if self.molecule_is_set:
->>>>>>> 4029d033
             self.molecule.center_coordinates()
             self.set_vertex_attribute_objects()
         self.update()
