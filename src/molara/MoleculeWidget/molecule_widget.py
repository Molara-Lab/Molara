"""This module contains the MoleculeWidget class, which is a subclass of QOpenGLWidget."""

from __future__ import annotations

from typing import TYPE_CHECKING

import numpy as np
from OpenGL.GL import GL_DEPTH_TEST, GL_MULTISAMPLE, glClearColor, glEnable, glViewport
from PySide6.QtCore import QEvent, Qt
from PySide6.QtGui import QGuiApplication
from PySide6.QtOpenGLWidgets import QOpenGLWidget

from molara.Gui.builder import BuilderDialog
from molara.Gui.measuring_tool_dialog import MeasurementDialog
from molara.Rendering.camera import Camera
from molara.Rendering.rendering import Renderer
from molara.Rendering.shaders import compile_shaders
from molara.Tools.raycasting import select_sphere

if TYPE_CHECKING:
    from PySide6.QtGui import QMouseEvent
    from PySide6.QtWidgets import QMainWindow

    from molara.Molecule.structure import Structure

__copyright__ = "Copyright 2024, Molara"


class MoleculeWidget(QOpenGLWidget):
    """Creates a MoleculeWidget object, which is a subclass of QOpenGLWidget."""

    def __init__(self, parent: QMainWindow) -> None:
        """Creates a MoleculeWidget object, which is a subclass of QOpenGLWidget."""
        self.parent = parent  # type: ignore[method-assign, assignment]
        QOpenGLWidget.__init__(self, parent)

<<<<<<< HEAD
        self.measurement_dialog = MeasurementDialog()

=======
        self.measurement_dialog = MeasurementDialog(parent)
>>>>>>> 9d84c432
        self.renderer = Renderer()
        self.molecule_is_set = False
        self.vertex_attribute_objects = [-1]
        self.axes = [
            -1,
            -1,
        ]  # -1 means no axes are drawn, any other integer means axes are drawn
        self.rotate = False
        self.translate = False
        self.click_position: np.ndarray | None = None
        self.rotation_angle_x = 0.0
        self.rotation_angle_y = 0.0
        self.position = np.zeros(2)
        self.old_position = np.zeros(2)
        self.contour = False
        self.bonds = True
        self.camera = Camera(self.width(), self.height())
        self.cursor_in_widget = False
        self.measuremnt_selected_spheres: list = [-1] * 4
        self.builder_selected_spheres: list = [-1] * 3

        self.old_sphere_colors: list = [np.ndarray] * 4
        self.new_sphere_colors: list = [
            np.array([1, 0, 0], dtype=np.float32),
            np.array([0, 1, 0], dtype=np.float32),
            np.array([0, 0, 1], dtype=np.float32),
            np.array([1, 1, 0], dtype=np.float32),
        ]

    def reset_view(self) -> None:
        """Resets the view of the molecule to the initial view."""
        self.camera.reset(self.width(), self.height())
        self.update()

    def delete_molecule(self) -> None:
        """Delete molecule and reset vertex attributes."""
        self.vertex_attribute_objects = []
        self.update()

    def set_structure(self, struct: Structure) -> None:
        """Sets the molecule to be drawn."""
        self.structure = struct
        if self.structure.bonded_pairs[0, 0] == -1:
            self.bonds = False
        else:
            self.bonds = True
        self.molecule_is_set = True
        self.center_molecule()

    def center_molecule(self) -> None:
        """Centers the molecule in the widget."""
        if self.molecule_is_set:
            self.structure.center_coordinates()
            self.set_vertex_attribute_objects()
        self.update()

    def initializeGL(self) -> None:  # noqa: N802
        """Initializes the widget."""
        glClearColor(1, 1, 1, 1.0)
        glEnable(GL_DEPTH_TEST)
        glEnable(GL_MULTISAMPLE)
        self.renderer.set_shader(compile_shaders())

    def resizeGL(self, width: int, height: int) -> None:  # noqa: ARG002, N802
        """Resizes the widget."""
        glViewport(0, 0, self.width(), self.height())
        self.camera.calculate_projection_matrix(self.width(), self.height())
        self.update()

    def paintGL(self) -> None:  # noqa: N802
        """Draws the scene."""
        self.renderer.draw_scene(self.camera, self.bonds)

    def set_vertex_attribute_objects(self) -> None:
        """Sets the vertex attribute objects of the molecule."""
        self.makeCurrent()
        self.renderer.update_atoms_vao(
            self.structure.drawer.sphere.vertices,
            self.structure.drawer.sphere.indices,
            self.structure.drawer.sphere_model_matrices,
            self.structure.drawer.atom_colors,
        )
        self.renderer.update_bonds_vao(
            self.structure.drawer.cylinder.vertices,
            self.structure.drawer.cylinder.indices,
            self.structure.drawer.cylinder_model_matrices,
            self.structure.drawer.cylinder_colors,
        )

    def wheelEvent(self, event: QEvent) -> None:  # noqa: N802
        """Zooms in and out of the molecule."""
        num_degrees = event.angleDelta().y() / 8  # type: ignore[attr-defined]
        num_steps = num_degrees / 100  # Empirical value to control zoom speed
        self.camera.set_distance_from_target(num_steps)
        self.camera.update()
        self.update()

    def mousePressEvent(self, event: QMouseEvent) -> None:  # noqa: N802
        """Starts the rotation or translation of the molecule."""
        if (
            event.button() == Qt.MouseButton.LeftButton
            and event.x() in range(self.width())
            and event.y() in range(self.height())
        ):
            if bool(QGuiApplication.keyboardModifiers() & Qt.ShiftModifier):  # type: ignore[attr-defined]
                if self.measurement_dialog.isVisible():
                    self.update_measurement_selected_atoms(event)

                if self.builder_dialog.isVisible():
                    self.update_builder_selected_atoms(event)

            else:
                self.rotate = True
                if self.translate is True:
                    self.stop_translate(event)
                self.set_normalized_position(event)
                self.click_position = np.copy(self.position)
        if (
            event.button() == Qt.MouseButton.RightButton
            and event.x() in range(self.width())
            and event.y() in range(self.height())
        ):
            self.translate = True
            if self.rotate is True:
                self.stop_rotation(event)
            self.set_normalized_position(event)
            self.click_position = np.copy(self.position)

    def mouseMoveEvent(self, event: QMouseEvent) -> None:  # noqa: N802
        """Rotates or translates the molecule."""
        if self.rotate and self.click_position is not None:
            self.set_normalized_position(event)
            self.camera.set_rotation_quaternion(self.click_position, self.position)
            self.camera.update()
            self.update()
        if self.translate and self.click_position is not None:
            self.set_normalized_position(event)
            self.camera.set_translation_vector(self.click_position, self.position)
            self.camera.update()
            self.update()

    def set_normalized_position(self, event: QMouseEvent) -> None:
        """Sets the normalized position of the mouse cursor."""
        if self.width() >= self.height():
            self.position[0] = (event.x() * 2 - self.width()) / self.width()
            self.position[1] = -(event.y() * 2 - self.height()) / self.width()
        else:
            self.position[0] = (event.x() * 2 - self.width()) / self.height()
            self.position[1] = -(event.y() * 2 - self.height()) / self.height()
        self.position = np.array(self.position, dtype=np.float32)

    def mouseReleaseEvent(self, event: QMouseEvent) -> None:  # noqa: N802
        """Stops the rotation or translation of the molecule."""
        if event.button() == Qt.MouseButton.LeftButton and self.rotate:
            self.stop_rotation(event)
        if event.button() == Qt.MouseButton.RightButton and self.translate:
            self.stop_translate(event)

    def stop_translate(self, event: QMouseEvent) -> None:
        """Stops the translation of the molecule.

        :return:
        """
        self.translate = False
        self.set_normalized_position(event)
        self.camera.update(save=True)
        self.click_position = None

    def stop_rotation(self, event: QMouseEvent) -> None:
        """Stops the rotation of the molecule.

        :return:
        """
        self.rotate = False
        self.set_normalized_position(event)
        self.camera.update(save=True)
        self.click_position = None

    def toggle_axes(self) -> None:
        """Draws the cartesian axes."""
        length = 2.0
        radius = 0.02
        self.makeCurrent()
        if self.axes[0] != -1:
            self.renderer.remove_cylinder(self.axes[0])
            self.renderer.remove_sphere(self.axes[1])
            self.axes = [-1, -1]
        else:
            positions = np.array(
                [[length / 2, 0, 0], [0, length / 2, 0], [0, 0, length / 2]],
                dtype=np.float32,
            )
            directions = np.array([[1, 0, 0], [0, 1, 0], [0, 0, 1]], dtype=np.float32)
            colors = np.array([[1, 0, 0], [0, 1, 0], [0, 0, 1]], dtype=np.float32)
            radii = np.array([radius] * 3, dtype=np.float32)
            lengths = np.array([length] * 3, dtype=np.float32)
            self.axes[0] = self.renderer.draw_cylinders(
                positions,
                directions,
                radii,
                lengths,
                colors,
                25,
            )
            positions = np.array(
                [[length, 0, 0], [0, length, 0], [0, 0, length], [0, 0, 0]],
                dtype=np.float32,
            )
            colors = np.array(
                [[1, 0, 0], [0, 1, 0], [0, 0, 1], [1, 1, 1]],
                dtype=np.float32,
            )
            radii = np.array([radius] * 4, dtype=np.float32)
            self.axes[1] = self.renderer.draw_spheres(positions, radii, colors, 25)
        self.update()

    def show_measurement_dialog(self) -> None:
        """Show the measurement dialog."""
        if self.molecule_is_set:
            self.measurement_dialog.ini_labels()
            self.measurement_dialog.show()

    def show_builder_dialog(self) -> None:
        """Show the builder dialog."""
        self.builder_dialog = BuilderDialog(self)
        self.builder_dialog.show()

    def update_measurement_selected_atoms(self, event: QMouseEvent) -> None:
        """Updates the selected atoms in the measurement dialog.

        :param event: The mouse event.
        :return:
        """
        self.makeCurrent()
        click_position = np.array(
            [
                (event.x() * 2 - self.width()) / self.width(),
                (event.y() * 2 - self.height()) / self.height(),
            ],
            dtype=np.float32,
        )
        selected_sphere = select_sphere(
            click_position,
            self.camera.position,
            self.camera.view_matrix_inv,
            self.camera.projection_matrix_inv,
            self.camera.fov,
            self.height() / self.width(),
            self.structure.drawer.atom_positions,
            self.structure.drawer.atom_scales[:, 0],  # type: ignore[call-overload]
        )
<<<<<<< HEAD
        if selected_sphere != -1:
            if -1 in self.measuremnt_selected_spheres:
                if selected_sphere in self.measuremnt_selected_spheres:
=======
        # check if an atom has been clicked or not
        if selected_sphere != -1:  # an atom has been clicked
            if -1 in self.selected_spheres:
                if selected_sphere in self.selected_spheres:
>>>>>>> 9d84c432
                    self.structure.drawer.atom_colors[selected_sphere] = self.old_sphere_colors[
                        self.measuremnt_selected_spheres.index(selected_sphere)
                    ].copy()
                    self.measuremnt_selected_spheres[self.measuremnt_selected_spheres.index(selected_sphere)] = -1
                else:
                    self.measuremnt_selected_spheres[self.measuremnt_selected_spheres.index(-1)] = selected_sphere
                    self.old_sphere_colors[
                        self.measuremnt_selected_spheres.index(selected_sphere)
                    ] = self.structure.drawer.atom_colors[selected_sphere].copy()
                    self.structure.drawer.atom_colors[selected_sphere] = self.new_sphere_colors[
                        self.measuremnt_selected_spheres.index(selected_sphere)
                    ].copy()
            elif selected_sphere in self.measuremnt_selected_spheres:
                self.structure.drawer.atom_colors[selected_sphere] = self.old_sphere_colors[
                    self.measuremnt_selected_spheres.index(selected_sphere)
                ].copy()
<<<<<<< HEAD
                self.measuremnt_selected_spheres[self.measuremnt_selected_spheres.index(selected_sphere)] = -1
=======
                self.selected_spheres[self.selected_spheres.index(selected_sphere)] = -1
        elif bool(QGuiApplication.keyboardModifiers() & Qt.ControlModifier):  # type: ignore[attr-defined]
            for selected_sphere_i in self.selected_spheres:
                if selected_sphere_i == -1:
                    continue
                self.structure.drawer.atom_colors[selected_sphere_i] = self.old_sphere_colors[
                    self.selected_spheres.index(selected_sphere_i)
                ].copy()
            for i in range(4):
                self.selected_spheres[i] = -1
>>>>>>> 9d84c432

        self.renderer.update_atoms_vao(
            self.structure.drawer.sphere.vertices,
            self.structure.drawer.sphere.indices,
            self.structure.drawer.sphere_model_matrices,
            self.structure.drawer.atom_colors,
        )
        self.update()
        self.measurement_dialog.display_metrics(
            self.structure,
            self.measuremnt_selected_spheres,
        )

    def update_builder_selected_atoms(self, event: QMouseEvent) -> None:
        """Returns the selected atoms.

        :param event: The mouse event.
        :return:
        """
        click_position = np.array(
            [
                (event.x() * 2 - self.width()) / self.width(),
                (event.y() * 2 - self.height()) / self.height(),
            ],
            dtype=np.float32,
        )
        selected_sphere = select_sphere(
            click_position,
            self.camera.position,
            self.camera.view_matrix_inv,
            self.camera.projection_matrix_inv,
            self.camera.fov,
            self.height() / self.width(),
            self.structure.drawer.atom_positions,
            self.structure.drawer.atom_scales[:, 0],  # type: ignore[call-overload]
        )

        if selected_sphere != -1:
            if -1 in self.builder_selected_spheres:
                if selected_sphere in self.builder_selected_spheres:
                    self.structure.drawer.atom_colors[selected_sphere] = self.old_sphere_colors[
                        self.builder_selected_spheres.index(selected_sphere)
                    ].copy()
                    self.builder_selected_spheres[self.builder_selected_spheres.index(selected_sphere)] = -1
                else:
                    self.builder_selected_spheres[self.builder_selected_spheres.index(-1)] = selected_sphere
                    self.old_sphere_colors[
                        self.builder_selected_spheres.index(selected_sphere)
                    ] = self.structure.drawer.atom_colors[selected_sphere].copy()
                    self.structure.drawer.atom_colors[selected_sphere] = self.new_sphere_colors[
                        self.builder_selected_spheres.index(selected_sphere)
                    ].copy()
            elif selected_sphere in self.builder_selected_spheres:
                self.structure.drawer.atom_colors[selected_sphere] = self.old_sphere_colors[
                    self.builder_selected_spheres.index(selected_sphere)
                ].copy()
                self.builder_selected_spheres[self.builder_selected_spheres.index(selected_sphere)] = -1

        self.renderer.update_atoms_vao(
            self.structure.drawer.sphere.vertices,
            self.structure.drawer.sphere.indices,
            self.structure.drawer.sphere_model_matrices,
            self.structure.drawer.atom_colors,
        )
        self.update()


    def clear_builder_selected_atoms(self)->None:
        """Resets the selected spheres builder spheres."""
        self.builder_selected_spheres: list = [-1] * 3
<|MERGE_RESOLUTION|>--- conflicted
+++ resolved
@@ -34,12 +34,7 @@
         self.parent = parent  # type: ignore[method-assign, assignment]
         QOpenGLWidget.__init__(self, parent)
 
-<<<<<<< HEAD
-        self.measurement_dialog = MeasurementDialog()
-
-=======
         self.measurement_dialog = MeasurementDialog(parent)
->>>>>>> 9d84c432
         self.renderer = Renderer()
         self.molecule_is_set = False
         self.vertex_attribute_objects = [-1]
@@ -291,16 +286,9 @@
             self.structure.drawer.atom_positions,
             self.structure.drawer.atom_scales[:, 0],  # type: ignore[call-overload]
         )
-<<<<<<< HEAD
         if selected_sphere != -1:
             if -1 in self.measuremnt_selected_spheres:
                 if selected_sphere in self.measuremnt_selected_spheres:
-=======
-        # check if an atom has been clicked or not
-        if selected_sphere != -1:  # an atom has been clicked
-            if -1 in self.selected_spheres:
-                if selected_sphere in self.selected_spheres:
->>>>>>> 9d84c432
                     self.structure.drawer.atom_colors[selected_sphere] = self.old_sphere_colors[
                         self.measuremnt_selected_spheres.index(selected_sphere)
                     ].copy()
@@ -317,20 +305,16 @@
                 self.structure.drawer.atom_colors[selected_sphere] = self.old_sphere_colors[
                     self.measuremnt_selected_spheres.index(selected_sphere)
                 ].copy()
-<<<<<<< HEAD
                 self.measuremnt_selected_spheres[self.measuremnt_selected_spheres.index(selected_sphere)] = -1
-=======
-                self.selected_spheres[self.selected_spheres.index(selected_sphere)] = -1
         elif bool(QGuiApplication.keyboardModifiers() & Qt.ControlModifier):  # type: ignore[attr-defined]
-            for selected_sphere_i in self.selected_spheres:
+            for selected_sphere_i in self.measuremnt_selected_spheres:
                 if selected_sphere_i == -1:
                     continue
                 self.structure.drawer.atom_colors[selected_sphere_i] = self.old_sphere_colors[
-                    self.selected_spheres.index(selected_sphere_i)
+                    self.measuremnt_selected_spheres.index(selected_sphere_i)
                 ].copy()
             for i in range(4):
-                self.selected_spheres[i] = -1
->>>>>>> 9d84c432
+                self.measuremnt_selected_spheres[i] = -1
 
         self.renderer.update_atoms_vao(
             self.structure.drawer.sphere.vertices,
@@ -397,7 +381,6 @@
         )
         self.update()
 
-
-    def clear_builder_selected_atoms(self)->None:
+    def clear_builder_selected_atoms(self) -> None:
         """Resets the selected spheres builder spheres."""
-        self.builder_selected_spheres: list = [-1] * 3
+        self.builder_selected_spheres = [-1] * 3