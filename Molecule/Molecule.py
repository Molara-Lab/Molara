--- conflicted
+++ resolved
@@ -59,15 +59,9 @@
         self.drawer.set_atoms(self.atoms)
         self.drawer.set_sphere_model_matrices()
 
-<<<<<<< HEAD
 def read_xyz(file_path : str):
 
     with open(file_path, 'r') as file:
-=======
-
-def read_xyz(file_path):
-    with open(file_path, "r") as file:
->>>>>>> 2eafd2fb
         lines = file.readlines()
 
         num_atoms = int(lines[0])
