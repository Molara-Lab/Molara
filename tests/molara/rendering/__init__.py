<<<<<<< HEAD
<<<<<<<< HEAD:src/molara/Structure/__init__.py
"""Init file for Structure package."""
========
"""Init file for Rendering test module."""
>>>>>>>> origin/main:tests/molara/rendering/__init__.py
=======
"""Init file for rendering test module."""
>>>>>>> 47dd39a0

from __future__ import annotations

__copyright__ = "Copyright 2024, Molara"<|MERGE_RESOLUTION|>--- conflicted
+++ resolved
@@ -1,12 +1,4 @@
-<<<<<<< HEAD
-<<<<<<<< HEAD:src/molara/Structure/__init__.py
-"""Init file for Structure package."""
-========
-"""Init file for Rendering test module."""
->>>>>>>> origin/main:tests/molara/rendering/__init__.py
-=======
 """Init file for rendering test module."""
->>>>>>> 47dd39a0
 
 from __future__ import annotations
 
