"""Test the Crystal class."""

from __future__ import annotations

from unittest import TestCase

from molara.Structure.atom import elements
from molara.Structure.crystal import Crystal
from molara.Structure.io.importer import PoscarImporter
from numpy.testing import assert_almost_equal, assert_array_equal

__copyright__ = "Copyright 2024, Molara"


class TestCrystal(TestCase):
    """Test the Crystal class."""

    def setUp(self) -> None:
        """Set up a crystal."""
        self.atomic_numbers = [5, 7]
        self.coordinates = [[0.0, 0.0, 0.0], [0.25, 0.25, 0.25]]
        self.basis_vectors = [[0.0, 1.785, 1.785], [1.785, 0.0, 1.785], [1.785, 1.785, 0.0]]
        self.supercell_dims = [2, 7, 4]
        self.crystal = Crystal(self.atomic_numbers, self.coordinates, self.basis_vectors, self.supercell_dims)

    def test_setup(self) -> None:
        """Test the result of the setUp routine."""
        supercell_dims = self.crystal.supercell_dims
        assert len(self.crystal.atoms) == (
            (supercell_dims[0] + 1) * (supercell_dims[1] + 1) * (supercell_dims[2] + 1)
            + supercell_dims[0] * supercell_dims[1] * supercell_dims[2]
        )
        assert_array_equal(self.crystal.basis_vectors, self.basis_vectors)
        assert_array_equal(self.crystal.atomic_nums_unitcell, self.atomic_numbers)
        assert_array_equal(self.crystal.coords_unitcell, self.coordinates)

    def test_from_poscar_pymatgen(self) -> None:
        """Test the creation of a crystal from a POSCAR file."""
        supercell_dims = self.supercell_dims
<<<<<<< HEAD

        importer = PoscarImporter("examples/POSCAR/boron_nitride", supercell_dims)
        self.crystals_from_POSCAR_pymatgen = importer.load(use_pymatgen=True)
        self.crystals_from_POSCAR_parser = importer.load(use_pymatgen=False)

        self.crystal_from_POSCAR_pymatgen = self.crystals_from_POSCAR_pymatgen.get_current_mol()
        self.crystal_from_POSCAR_parser = self.crystals_from_POSCAR_parser.get_current_mol()

        assert_array_equal(
            supercell_dims,
            self.crystal_from_POSCAR_pymatgen.supercell_dims,
        )
        assert len(self.crystal_from_POSCAR_pymatgen.atoms) == (
            (supercell_dims[0] + 1) * (supercell_dims[1] + 1) * (supercell_dims[2] + 1)
            + supercell_dims[0] * supercell_dims[1] * supercell_dims[2]
        )
=======
        importer = PoscarImporter("examples/POSCAR/BN_POSCAR")
        self.crystals_from_POSCAR = importer.load()
        self.crystal_from_POSCAR = self.crystals_from_POSCAR.get_current_mol()
        self.crystal_from_POSCAR.make_supercell(self.supercell_dims)
>>>>>>> 358d0deb

        assert_array_equal(
            supercell_dims,
            self.crystal_from_POSCAR_parser.supercell_dims,
        )
        assert len(self.crystal_from_POSCAR_parser.atoms) == (
            (supercell_dims[0] + 1) * (supercell_dims[1] + 1) * (supercell_dims[2] + 1)
            + supercell_dims[0] * supercell_dims[1] * supercell_dims[2]
        )

        TestCrystal.assert_crystals_equal(self.crystal_from_POSCAR_pymatgen, self.crystal)
        TestCrystal.assert_crystals_equal(self.crystal_from_POSCAR_parser, self.crystal)

    @staticmethod
    def assert_crystals_equal(crystal1: Crystal, crystal2: Crystal) -> None:
        """Check whether two crystal objects have the same contents.

        :param crystal1: first crystal of the comparison
        :param crystal2: second crystal of the comparison
        """
        assert_array_equal(
            crystal1.basis_vectors,
            crystal2.basis_vectors,
        )
        assert_array_equal(
            crystal1.atomic_nums_supercell,
            crystal2.atomic_nums_supercell,
        )
        assert_array_equal(
            crystal1.atomic_nums_unitcell,
            crystal2.atomic_nums_unitcell,
        )
        assert_array_equal(
            crystal1.fractional_coords_supercell,
            crystal2.fractional_coords_supercell,
        )
        assert_array_equal(
            crystal1.cartesian_coordinates_supercell,
            crystal2.cartesian_coordinates_supercell,
        )
        assert_array_equal(
            crystal1.coords_unitcell,
            crystal2.coords_unitcell,
        )

    def test_from_poscar_cartesian(self) -> None:
        """Test the creation of a crystal from a POSCAR file with cartesian coords."""
        importer = PoscarImporter("examples/POSCAR/BN_cartesian_POSCAR")
        self.crystals_from_POSCAR_c = importer.load()
        self.crystal_from_POSCAR_c = self.crystals_from_POSCAR_c.get_current_mol()
        self.crystal_from_POSCAR_c.make_supercell(self.supercell_dims)

        assert_almost_equal(
            self.crystal_from_POSCAR_c.fractional_coords_supercell,
            self.crystal.fractional_coords_supercell,
            decimal=5,
        )

    def test_make_supercell(self) -> None:
        """Test the supercell generation."""
        supercell_dims = [3, 3, 3]
        self.crystal.make_supercell(supercell_dims)
        assert_array_equal(
            self.crystal.supercell_dims,
            supercell_dims,
        )
        assert len(self.crystal.atoms) == (
            (supercell_dims[0] + 1) * (supercell_dims[1] + 1) * (supercell_dims[2] + 1)
            + supercell_dims[0] * supercell_dims[1] * supercell_dims[2]
        )

    def test_properties(self) -> None:
        """Test the properties of the crystal."""
        assert self.crystal.molar_mass == float(
            (elements[5]["atomic_weight"] + elements[7]["atomic_weight"]),
        )
        assert_almost_equal(self.crystal.volume_unitcell, 11.3748225, decimal=5)
        assert_almost_equal(self.crystal.density_unitcell, 3.6229802861472007, decimal=5)

    def test_toggle_bonds(self) -> None:
        """Test the toggle bonds routine."""
        # after instantiation, draw_bonds should be False by default,
        # and bonds should not have been calculated yet.
        assert not self.crystal.draw_bonds
        assert not self.crystal.bonds_calculated
        assert not self.crystal.has_bonds
        # after bonds toggle, bonds should have been calculated,
        # and draw_bonds should be set to True.
        self.crystal.toggle_bonds()
        assert self.crystal.draw_bonds
        assert self.crystal.bonds_calculated
        assert self.crystal.has_bonds
        # after a further bonds toggle, calculated bonds should still be there,
        # but draw_bonds should once again be set to False.
        self.crystal.toggle_bonds()
        assert not self.crystal.draw_bonds
        assert self.crystal.bonds_calculated
        assert self.crystal.has_bonds

    def test_copy(self) -> None:
        """Test the copy method."""
        copy = self.crystal.copy()
        assert_array_equal(copy.atomic_nums_unitcell, self.crystal.atomic_nums_unitcell)
        assert_array_equal(copy.coords_unitcell, self.crystal.coords_unitcell)
        assert_array_equal(copy.basis_vectors, self.crystal.basis_vectors)
        assert_array_equal(copy.supercell_dims, self.crystal.supercell_dims)
        assert_array_equal(copy.atomic_nums_supercell, self.crystal.atomic_nums_supercell)
        assert_array_equal(copy.fractional_coords_supercell, self.crystal.fractional_coords_supercell)
        assert_array_equal(copy.cartesian_coordinates_supercell, self.crystal.cartesian_coordinates_supercell)
        assert copy.molar_mass == self.crystal.molar_mass
        assert copy.volume_unitcell == self.crystal.volume_unitcell
        assert copy.density_unitcell == self.crystal.density_unitcell<|MERGE_RESOLUTION|>--- conflicted
+++ resolved
@@ -37,14 +37,15 @@
     def test_from_poscar_pymatgen(self) -> None:
         """Test the creation of a crystal from a POSCAR file."""
         supercell_dims = self.supercell_dims
-<<<<<<< HEAD
 
-        importer = PoscarImporter("examples/POSCAR/boron_nitride", supercell_dims)
+        importer = PoscarImporter("examples/POSCAR/BN_POSCAR")
         self.crystals_from_POSCAR_pymatgen = importer.load(use_pymatgen=True)
         self.crystals_from_POSCAR_parser = importer.load(use_pymatgen=False)
 
         self.crystal_from_POSCAR_pymatgen = self.crystals_from_POSCAR_pymatgen.get_current_mol()
         self.crystal_from_POSCAR_parser = self.crystals_from_POSCAR_parser.get_current_mol()
+        self.crystal_from_POSCAR_pymatgen.make_supercell(self.supercell_dims)
+        self.crystal_from_POSCAR_parser.make_supercell(self.supercell_dims)
 
         assert_array_equal(
             supercell_dims,
@@ -54,12 +55,6 @@
             (supercell_dims[0] + 1) * (supercell_dims[1] + 1) * (supercell_dims[2] + 1)
             + supercell_dims[0] * supercell_dims[1] * supercell_dims[2]
         )
-=======
-        importer = PoscarImporter("examples/POSCAR/BN_POSCAR")
-        self.crystals_from_POSCAR = importer.load()
-        self.crystal_from_POSCAR = self.crystals_from_POSCAR.get_current_mol()
-        self.crystal_from_POSCAR.make_supercell(self.supercell_dims)
->>>>>>> 358d0deb
 
         assert_array_equal(
             supercell_dims,
