--- conflicted
+++ resolved
@@ -44,13 +44,8 @@
     needs: test
     strategy:
       matrix:
-<<<<<<< HEAD
-        os: [ubuntu-latest, macos-14, windows-latest]
+        os: [ubuntu-latest, macos-latest, windows-latest]
         python-version: ["310", "311", "312", "313"]
-=======
-        os: [ubuntu-latest, macos-latest, windows-latest]
-        python-version: ["310", "311", "312"]
->>>>>>> 7203f34a
     runs-on: ${{ matrix.os }}
     steps:
       - name: Check out repo
