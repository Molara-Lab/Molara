name: Linting

on: [push]

jobs:
  lint:
    runs-on: ubuntu-latest
    strategy:
      matrix:
        python-version: ["3.9", "3.11"]
    steps:
    - uses: actions/checkout@v4

    - name: Set up Python ${{ matrix.python-version }}
      uses: actions/setup-python@v5
      with:
        python-version: ${{ matrix.python-version }}

    - name: Install dependencies
      run: |
<<<<<<< HEAD
        pip install ruff mypy pyright cython-lint --upgrade
        pip install -e .
=======
        pip install uv
        uv pip install ruff mypy cython-lint --upgrade --system
        uv pip install types-requests --system
        uv pip install -e . --system
>>>>>>> ae5ecda2

    - name: ruff
      run: |
        ruff --version
        ruff check .
        ruff format --check .

    - name: mypy
      run: |
        mypy --version
        rm -rf .mypy_cache
        mypy . #  ${{ github.event.repository.name }}

    - name: pyright
      run: |
        pyright --version
        pyright .

    - name: cython-lint
      run: |
        cython-lint . --no-pycodestyle
        double-quote-cython-strings<|MERGE_RESOLUTION|>--- conflicted
+++ resolved
@@ -18,15 +18,10 @@
 
     - name: Install dependencies
       run: |
-<<<<<<< HEAD
-        pip install ruff mypy pyright cython-lint --upgrade
-        pip install -e .
-=======
         pip install uv
-        uv pip install ruff mypy cython-lint --upgrade --system
+        uv pip install ruff mypy pyright cython-lint --upgrade --system
         uv pip install types-requests --system
         uv pip install -e . --system
->>>>>>> ae5ecda2
 
     - name: ruff
       run: |
