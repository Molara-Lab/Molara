name: Linting

on: [push]

jobs:
  lint:
    runs-on: ubuntu-latest
    strategy:
      matrix:
<<<<<<< HEAD
        python-version: ["3.9", "3.12"]
=======
        python-version: ["3.9", "3.11"]
>>>>>>> 284aea86
    steps:
    - uses: actions/checkout@v4

    - name: Set up Python ${{ matrix.python-version }}
      uses: actions/setup-python@v5
      with:
        python-version: ${{ matrix.python-version }}

    - name: Install dependencies
      run: |
        pip install ruff mypy cython-lint --upgrade
        pip install -e .

    - name: ruff
      run: |
        ruff --version
        ruff check .
        ruff format --check .

    - name: mypy
      run: |
        mypy --version
        rm -rf .mypy_cache
        mypy . #  ${{ github.event.repository.name }}

    - name: cython-lint
      run: |
        cython-lint . --no-pycodestyle
        double-quote-cython-strings<|MERGE_RESOLUTION|>--- conflicted
+++ resolved
@@ -7,11 +7,7 @@
     runs-on: ubuntu-latest
     strategy:
       matrix:
-<<<<<<< HEAD
-        python-version: ["3.9", "3.12"]
-=======
         python-version: ["3.9", "3.11"]
->>>>>>> 284aea86
     steps:
     - uses: actions/checkout@v4
 
