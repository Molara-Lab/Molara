name: Tests

on:
  push:
    branches: [main]
    paths-ignore: ["**/*.md", docs/**]
  pull_request:
    branches: [main]
    paths-ignore: ["**/*.md", docs/**]
  workflow_call:

permissions:
  contents: read

jobs:
  test:
    # prevent this action from running on forks
    if: github.repository == 'Molara-Lab/Molara'
    strategy:
      fail-fast: false
      matrix:
        os: [ubuntu-latest, windows-latest]
<<<<<<< HEAD
        python-version: ["3.9", "3.12"]
=======
        python-version: ["3.9", "3.11"]
>>>>>>> 284aea86

    runs-on: ${{ matrix.os }}

    steps:
      - uses: actions/checkout@v4
      - name: Set up Python ${{ matrix.python-version }}
        uses: actions/setup-python@v5
        with:
          python-version: ${{ matrix.python-version }}
          cache: pip
          # cache-dependency-path: cython_build.py
      - name: Install uv
        run: |
          pip install uv
      - name: Install dependencies
        run: |
          uv pip install numpy packaging cython --system
          uv pip install -e '.[dev]' --system
      - if: runner.os == 'Linux'
        run: |
          sudo apt update && sudo apt install -y libegl1-mesa-dev
<<<<<<< HEAD
          sudo apt install -y xvfb libxkbcommon-x11-0 libxcb-icccm4 libxcb-image0 libxcb-keysyms1 libxcb-randr0 libxcb-render-util0 libxcb-xinerama0 libxcb-xinput0 libxcb-xfixes0 libxcb-shape0 libglib2.0-0
          sudo apt install -y '^libxcb.*-dev' libx11-xcb-dev libglu1-mesa-dev libxrender-dev libxi-dev libxkbcommon-dev libxkbcommon-x11-dev
=======
          sudo apt install -y '^libxcb.*-dev' libx11-xcb-dev libglu1-mesa-dev libxi-dev libxkbcommon-dev libxkbcommon-x11-dev
>>>>>>> 284aea86
          sudo /usr/bin/Xvfb $DISPLAY -screen 0 1280x1024x24 &
      - name: pytest
        run: |
          pytest --cov=src --cov-report=xml tests
      - name: Upload coverage reports to Codecov
        uses: codecov/codecov-action@v4.0.1
<<<<<<< HEAD
        if: matrix.python-version == '3.12' && matrix.os == 'ubuntu-latest'
=======
        if: matrix.python-version == '3.11' && matrix.os == 'ubuntu-latest' && github.repository == 'Molara-Lab/Molara'
>>>>>>> 284aea86
        env:
          CODECOV_TOKEN: ${{ secrets.CODECOV_TOKEN }}<|MERGE_RESOLUTION|>--- conflicted
+++ resolved
@@ -20,11 +20,7 @@
       fail-fast: false
       matrix:
         os: [ubuntu-latest, windows-latest]
-<<<<<<< HEAD
-        python-version: ["3.9", "3.12"]
-=======
         python-version: ["3.9", "3.11"]
->>>>>>> 284aea86
 
     runs-on: ${{ matrix.os }}
 
@@ -46,22 +42,13 @@
       - if: runner.os == 'Linux'
         run: |
           sudo apt update && sudo apt install -y libegl1-mesa-dev
-<<<<<<< HEAD
-          sudo apt install -y xvfb libxkbcommon-x11-0 libxcb-icccm4 libxcb-image0 libxcb-keysyms1 libxcb-randr0 libxcb-render-util0 libxcb-xinerama0 libxcb-xinput0 libxcb-xfixes0 libxcb-shape0 libglib2.0-0
-          sudo apt install -y '^libxcb.*-dev' libx11-xcb-dev libglu1-mesa-dev libxrender-dev libxi-dev libxkbcommon-dev libxkbcommon-x11-dev
-=======
           sudo apt install -y '^libxcb.*-dev' libx11-xcb-dev libglu1-mesa-dev libxi-dev libxkbcommon-dev libxkbcommon-x11-dev
->>>>>>> 284aea86
           sudo /usr/bin/Xvfb $DISPLAY -screen 0 1280x1024x24 &
       - name: pytest
         run: |
           pytest --cov=src --cov-report=xml tests
       - name: Upload coverage reports to Codecov
         uses: codecov/codecov-action@v4.0.1
-<<<<<<< HEAD
-        if: matrix.python-version == '3.12' && matrix.os == 'ubuntu-latest'
-=======
         if: matrix.python-version == '3.11' && matrix.os == 'ubuntu-latest' && github.repository == 'Molara-Lab/Molara'
->>>>>>> 284aea86
         env:
           CODECOV_TOKEN: ${{ secrets.CODECOV_TOKEN }}