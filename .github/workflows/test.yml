--- conflicted
+++ resolved
@@ -27,11 +27,8 @@
         # Add macOS without optional dependencies, running only on python 3.10
         include:
           - os: macos-latest
-<<<<<<< HEAD
-=======
             version: { python: "3.11", resolution: highest, extra: "tests,strict" }
           - os: ubuntu-24.04-arm
->>>>>>> 7203f34a
             version: { python: "3.12", resolution: highest, extra: "tests,strict" }
 
     runs-on: ${{ matrix.os }}
