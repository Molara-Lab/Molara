--- conflicted
+++ resolved
@@ -8,11 +8,7 @@
 
 repos:
   - repo: https://github.com/astral-sh/ruff-pre-commit
-<<<<<<< HEAD
-    rev: v0.4.5
-=======
     rev: v0.4.7
->>>>>>> 0219a3a7
     hooks:
       - id: ruff
         args: [--fix]
