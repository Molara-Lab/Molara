exclude: ^(examples)

ci:
  autoupdate_schedule: monthly
  autofix_commit_msg: pre-commit auto-fixes
  autoupdate_commit_msg: pre-commit autoupdate

repos:
  - repo: https://github.com/astral-sh/ruff-pre-commit
<<<<<<< HEAD
    rev: v0.0.287
=======
    rev: v0.1.2
>>>>>>> 4029d033
    hooks:
      - id: ruff
        args: [--fix]
      - id: ruff-format

  - repo: https://github.com/pre-commit/pre-commit-hooks
    rev: v4.5.0
    hooks:
      - id: check-yaml
      - id: end-of-file-fixer
      - id: trailing-whitespace

<<<<<<< HEAD
  -   repo: https://github.com/psf/black
      rev: 23.7.0
      hooks:
      -   id: black

=======
>>>>>>> 4029d033
  - repo: https://github.com/pre-commit/mirrors-mypy
    rev: v1.6.1
    hooks:
      - id: mypy

  - repo: https://github.com/codespell-project/codespell
    rev: v2.2.6
    hooks:
      - id: codespell
        stages: [commit, commit-msg]
        additional_dependencies: [tomli] # read pyproject.toml below py3.11<|MERGE_RESOLUTION|>--- conflicted
+++ resolved
@@ -7,11 +7,7 @@
 
 repos:
   - repo: https://github.com/astral-sh/ruff-pre-commit
-<<<<<<< HEAD
-    rev: v0.0.287
-=======
     rev: v0.1.2
->>>>>>> 4029d033
     hooks:
       - id: ruff
         args: [--fix]
@@ -24,14 +20,6 @@
       - id: end-of-file-fixer
       - id: trailing-whitespace
 
-<<<<<<< HEAD
-  -   repo: https://github.com/psf/black
-      rev: 23.7.0
-      hooks:
-      -   id: black
-
-=======
->>>>>>> 4029d033
   - repo: https://github.com/pre-commit/mirrors-mypy
     rev: v1.6.1
     hooks:
