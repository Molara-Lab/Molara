--- conflicted
+++ resolved
@@ -7,11 +7,7 @@
 
 repos:
   - repo: https://github.com/astral-sh/ruff-pre-commit
-<<<<<<< HEAD
-    rev: v0.4.1
-=======
     rev: v0.4.2
->>>>>>> ae5ecda2
     hooks:
       - id: ruff
         args: [--fix]
