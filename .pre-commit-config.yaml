exclude: ^(examples)

ci:
  autoupdate_schedule: weekly
  autofix_commit_msg: pre-commit auto-fixes
  autoupdate_commit_msg: pre-commit autoupdate

repos:
  - repo: https://github.com/astral-sh/ruff-pre-commit
<<<<<<< HEAD
    rev: v0.3.3
=======
    rev: v0.4.1
>>>>>>> 284aea86
    hooks:
      - id: ruff
        args: [--fix]
      - id: ruff-format

  - repo: https://github.com/pre-commit/pre-commit-hooks
    rev: v4.6.0
    hooks:
      - id: check-yaml
      - id: end-of-file-fixer
      - id: trailing-whitespace

  - repo: https://github.com/pre-commit/mirrors-mypy
    rev: v1.9.0
    hooks:
      - id: mypy

  - repo: https://github.com/codespell-project/codespell
    rev: v2.2.6
    hooks:
      - id: codespell
        stages: [commit, commit-msg]
        additional_dependencies: [tomli] # read pyproject.toml below py3.11

  - repo: https://github.com/MarcoGorelli/cython-lint
<<<<<<< HEAD
    rev: v0.16.0
=======
    rev: v0.16.2
>>>>>>> 284aea86
    hooks:
      - id: cython-lint
        args: [--no-pycodestyle]
      - id: double-quote-cython-strings<|MERGE_RESOLUTION|>--- conflicted
+++ resolved
@@ -7,11 +7,7 @@
 
 repos:
   - repo: https://github.com/astral-sh/ruff-pre-commit
-<<<<<<< HEAD
-    rev: v0.3.3
-=======
     rev: v0.4.1
->>>>>>> 284aea86
     hooks:
       - id: ruff
         args: [--fix]
@@ -37,11 +33,7 @@
         additional_dependencies: [tomli] # read pyproject.toml below py3.11
 
   - repo: https://github.com/MarcoGorelli/cython-lint
-<<<<<<< HEAD
-    rev: v0.16.0
-=======
     rev: v0.16.2
->>>>>>> 284aea86
     hooks:
       - id: cython-lint
         args: [--no-pycodestyle]
