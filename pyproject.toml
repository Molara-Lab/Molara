--- conflicted
+++ resolved
@@ -79,13 +79,8 @@
     "molara[doc]",
 ]
 strict = [
-<<<<<<< HEAD
     "PySide6==6.8.1.1",
-    "numpy==2.1.3",
-=======
-    "PySide6==6.8.0.2",
     "numpy==2.2.1",
->>>>>>> 9c613f47
     "pyrr==0.10.3",
     "scipy==1.14.1",
     "cython==3.0.11",
