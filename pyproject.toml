--- conflicted
+++ resolved
@@ -10,10 +10,7 @@
 
 [project]
 name = "Molara"
-<<<<<<< HEAD
-=======
 version = "0.0.1.7"
->>>>>>> 4c376722
 description = "A visualisation tool for chemical structures."
 authors = [
     {name = "Michel Heinz"},
@@ -84,19 +81,6 @@
 [project.scripts]
 molara = "molara.__main__:main"
 
-<<<<<<< HEAD
-[tool.setuptools]
-package-dir = {"" = "src"}
-
-[tool.setuptools.packages.find]
-include = ["molara", "molara.*"]
-exclude = ["tests", "tests.*"]
-
-[tool.setuptools.dynamic]
-version = {"attr" = "molara.__version__"}
-
-=======
->>>>>>> 4c376722
 [tool.ruff]
 exclude = ["ui_*",]
 target-version = "py39"
