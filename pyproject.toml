--- conflicted
+++ resolved
@@ -94,15 +94,12 @@
 [project.scripts]
 molara = "molara.__main__:main"
 
-<<<<<<< HEAD
-=======
 [tool.setuptools.dynamic]
 version = {"attr" = "molara.__version__"}
 
 [tool.setuptools.package-data]
 "molara" = ["py.typed"]
 
->>>>>>> 7381d701
 [tool.ruff]
 exclude = ["ui_*",]
 target-version = "py39"
