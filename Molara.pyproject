--- conflicted
+++ resolved
@@ -10,11 +10,8 @@
         "src/molara/Gui/measuring_tool.ui",
         "src/molara/Gui/supercell_dialog.ui",
         "src/molara/Gui/trajectory.ui",
-<<<<<<< HEAD
         "src/molara/Gui/virtual_rendering_window.ui",
-=======
         "src/molara/Gui/structure_customizer.ui",
->>>>>>> ae5ecda2
 
         "src/molara/Gui/main_window.py",
         "src/molara/Gui/structure_widget.py",
