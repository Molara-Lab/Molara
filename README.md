[![CI Status](https://github.com/Molara-Lab/Molara/actions/workflows/test.yml/badge.svg)](https://github.com/Molara-Lab/Molara/actions/workflows/test.yml)
[![code coverage](https://img.shields.io/codecov/c/gh/Molara-Lab/Molara)](https://codecov.io/gh/Molara-Lab/Molara)
[![pre-commit.ci status](https://results.pre-commit.ci/badge/github/Molara-Lab/Molara/main.svg)](https://results.pre-commit.ci/latest/github/Molara-Lab/Molara/main)
# Molara
Molara is an open-source program for the 3-dimensional visualization of molecules and crystal structures. These are some of its main features:

1. Import of .xyz, .coord, and POSCAR files
2. Export of rendered structures as raster graphics
3. Tools for creating custom molecular and crystal structures
4. Animation of trajectories

New features will follow soon!

## Installation
You first need to clone the repository:
```
git clone <this repo>
cd Molara
```

It is advisable to install Molara in a virtual Python environment.

<b>Virtual environment on Linux / Mac:</b>
```
python -m venv venv
source venv/bin/activate
```
<b>Virtual environment on Windows:</b>
```
python -m venv venv
<<<<<<< HEAD
source venv/bin/activate
pip install cython numpy setuptools
python -m cython_build build_ext --inplace
=======
.\venv\Scripts\activate.bat
```

Subsequently, Molara may be installed as follows.
```
>>>>>>> 284aea86
pip install -e .
```

To generate the documentation, install molara as follows:

```bash
pip install -e . molara[doc]

```

then run


```bash
cd docs
make html

```

Note that, for the Cython build, a C compiler must be installed on the system (a more detailed description can be found [here](https://cython.readthedocs.io/en/latest/src/quickstart/install.html)).

After the installation, Molara may then be started (within the virtual environment) by calling `molara` from the command line.<|MERGE_RESOLUTION|>--- conflicted
+++ resolved
@@ -28,17 +28,11 @@
 <b>Virtual environment on Windows:</b>
 ```
 python -m venv venv
-<<<<<<< HEAD
-source venv/bin/activate
-pip install cython numpy setuptools
-python -m cython_build build_ext --inplace
-=======
 .\venv\Scripts\activate.bat
 ```
 
 Subsequently, Molara may be installed as follows.
 ```
->>>>>>> 284aea86
 pip install -e .
 ```
 
