# Contribution Guidelines

Thank you for considering contributing to our project! We value your effort and to ensure smooth collaboration, we kindly ask you to follow the below conventions and rules. This will help maintain the quality and consistency of our codebase.

## Coding Style

1. **PEP8 Compliance**: Make sure your code strictly adheres to the [PEP8 Style Guide](https://peps.python.org/pep-0008/).

2. **Type Hints**: Always provide [type hints](https://docs.python.org/3/library/typing.html) in your function and method definitions. This helps in understanding the expected data types and ensures type safety.

3. **Docstrings**: Adopt the [Sphinx format](https://sphinx-rtd-tutorial.readthedocs.io/en/latest/docstrings.html) for docstrings. Every public class and method should have a descriptive docstring.

4. **Line Length**: Be mindful of the line length. The maximum permissible line length is 120 characters.

<<<<<<< HEAD
## Commit Messages:
=======
5. **Canonical Abbreviations**: We have agreed upon a set of standard abbreviations that shall be used in the code, see abbreviations.txt

## Commit Messages
>>>>>>> 9e9eabf2

1. **Descriptiveness**: Your commit messages should clearly convey the change you've made. Ambiguous messages like "fix bug" are discouraged.

2. **Imperative Language & Capitalization**: Write your commit messages in an imperative tone, as if you're giving a command. For example, "Add user login feature", "Fix bug in payment gateway". Always capitalize the first letter.

3. **First Line Constraints**: The first line of your commit message should be concise, aiming for no more than 50 characters. If more details are needed, provide them after a blank line.

## Branch Names

1. **Naming Convention**:
   - For features: `feature/<issue-number>-<description>`. Example: `feature/123-user-authentication`.
   - For bug fixes: `bug/<issue-number>-<description>`. Example: `bug/456-payment-gateway-error`.

By following these guidelines, you're helping us keep the project's quality high and ensuring your contributions can be smoothly integrated. We appreciate your commitment and look forward to collaborating!<|MERGE_RESOLUTION|>--- conflicted
+++ resolved
@@ -12,13 +12,7 @@
 
 4. **Line Length**: Be mindful of the line length. The maximum permissible line length is 120 characters.
 
-<<<<<<< HEAD
 ## Commit Messages:
-=======
-5. **Canonical Abbreviations**: We have agreed upon a set of standard abbreviations that shall be used in the code, see abbreviations.txt
-
-## Commit Messages
->>>>>>> 9e9eabf2
 
 1. **Descriptiveness**: Your commit messages should clearly convey the change you've made. Ambiguous messages like "fix bug" are discouraged.
 
